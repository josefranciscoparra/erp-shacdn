/**
 * Motor de Cálculo de Horarios V2.0
 *
 * Sistema que resuelve el horario efectivo de un empleado en cualquier fecha,
 * aplicando lógica de prioridades y soportando TODOS los tipos de horarios:
 * - FIXED: Horarios fijos (oficina L-V 9-18h)
 * - SHIFT: Turnos (mañana, tarde, noche)
 * - ROTATION: Rotaciones (policía 6x6, bomberos 24x72)
 * - FLEXIBLE: Horarios flexibles
 *
 * Lógica de Prioridades (mayor a menor):
 * 1. AbsenceRequest (vacaciones/permisos) → No trabaja
 * 2. ExceptionDayOverride (días específicos)
 * 3. SchedulePeriod activo (SPECIAL > INTENSIVE > REGULAR)
 * 4. ScheduleTemplate base (REGULAR)
 */

import type { ScheduleTemplate, SchedulePeriod, WorkDayPattern, TimeSlot, ManualShiftAssignment } from "@prisma/client";
<<<<<<< HEAD
import { differenceInDays, startOfWeek, addDays } from "date-fns";
=======
import { differenceInDays, startOfWeek, endOfWeek, addDays } from "date-fns";
>>>>>>> 63cd7b4b

import { prisma } from "@/lib/prisma";
import type {
  EffectiveSchedule,
  EffectiveTimeSlot,
  WeekSchedule,
  ValidationResult,
  PeriodChange,
} from "@/types/schedule";

// ============================================================================
<<<<<<< HEAD
// Funciones Auxiliares para construcción de horarios
// ============================================================================

interface AbsenceData {
  type: string;
  reason?: string;
  isPartial: boolean;
  startTime?: number;
  endTime?: number;
  durationMinutes?: number;
}

interface PeriodWithPatterns {
  name: string | null;
  periodType: string;
  workDayPatterns: Array<{
    dayOfWeek: number;
    isWorkingDay: boolean;
    timeSlots: Array<{
      startTimeMinutes: unknown;
      endTimeMinutes: unknown;
      slotType: string;
      presenceType: string;
      description: string | null;
    }>;
  }>;
}

/**
 * Construye el horario efectivo para un día a partir de un período.
 * Función auxiliar extraída para reducir la profundidad de anidamiento.
 */
function buildScheduleFromPeriod(
  period: PeriodWithPatterns,
  currentDate: Date,
  absenceData: AbsenceData | null,
): EffectiveSchedule {
  const dayOfWeek = currentDate.getDay();
  const pattern = period.workDayPatterns.find((p) => p.dayOfWeek === dayOfWeek);

  if (!pattern || !pattern.isWorkingDay) {
    return {
      date: new Date(currentDate),
      isWorkingDay: false,
      expectedMinutes: 0,
      timeSlots: [],
      source: "PERIOD",
      periodName: period.name ?? period.periodType,
    };
  }

  const effectiveSlots: EffectiveTimeSlot[] = pattern.timeSlots.map((slot) => ({
    startMinutes: Number(slot.startTimeMinutes),
    endMinutes: Number(slot.endTimeMinutes),
    slotType: slot.slotType,
    presenceType: slot.presenceType,
    isMandatory: slot.presenceType === "MANDATORY",
    description: slot.description ?? undefined,
  }));

  let expectedMinutes = effectiveSlots.reduce((acc, slot) => {
    if (String(slot.slotType).trim().toUpperCase() !== "BREAK") {
      return acc + (slot.endMinutes - slot.startMinutes);
    }
    return acc;
  }, 0);

  if (absenceData?.isPartial && absenceData.durationMinutes) {
    expectedMinutes = Math.max(0, expectedMinutes - absenceData.durationMinutes);
  }

  return {
    date: new Date(currentDate),
    isWorkingDay: true,
    expectedMinutes,
    timeSlots: effectiveSlots,
    source: "PERIOD",
    periodName: period.name ?? period.periodType,
    ...(absenceData?.isPartial ? { absence: absenceData } : {}),
  };
}

// ============================================================================
=======
>>>>>>> 63cd7b4b
// Función Principal: Obtener Horario Efectivo (Rango) - OPTIMIZADA
// ============================================================================

/**
 * Obtiene el horario efectivo de un empleado para un rango de fechas.
 * Realiza consultas en lote para optimizar el rendimiento (1 query por entidad vs N queries por día).
 */
export async function getEffectiveScheduleForRange(
  employeeId: string,
  startDate: Date,
  endDate: Date,
  options: { includeDrafts?: boolean } = {},
): Promise<EffectiveSchedule[]> {
  // 1. Normalizar fechas
  const start = new Date(startDate);
  start.setHours(0, 0, 0, 0);
  const end = new Date(endDate);
  end.setHours(23, 59, 59, 999);

<<<<<<< HEAD
  // 2. Obtener datos en lote (Bulk Fetching)
  const [absences, manualAssignments, assignments, exceptions, contracts, employee] = await Promise.all([
=======
  // 2. Obtener datos del empleado para scope de excepciones
  const employee = await prisma.employee.findUnique({
    where: { id: employeeId },
    select: {
      id: true,
      orgId: true,
      contracts: {
        where: { active: true },
        orderBy: { startDate: "desc" },
        take: 1,
        select: {
          departmentId: true,
          costCenterId: true,
          weeklyHours: true,
          workingDaysPerWeek: true,
        },
      },
    },
  });

  if (!employee) {
    return [];
  }

  const contract = employee.contracts[0];
  const departmentId = contract?.departmentId;
  const costCenterId = contract?.costCenterId;

  // 3. Obtener datos en lote (Bulk Fetching)
  const [absences, manualAssignments, assignments, exceptions] = await Promise.all([
>>>>>>> 63cd7b4b
    // Absences
    prisma.ptoRequest.findMany({
      where: {
        employeeId,
        status: "APPROVED",
        OR: [{ startDate: { lte: end }, endDate: { gte: start } }],
      },
      include: {
        absenceType: { select: { name: true, allowPartialDays: true } },
      },
    }),
    // Manual Assignments
    prisma.manualShiftAssignment.findMany({
      where: {
        employeeId,
        date: { gte: start, lte: end },
        ...(options.includeDrafts ? {} : { status: "PUBLISHED" }),
      },
    }),
    // Active Assignments (Templates)
    prisma.employeeScheduleAssignment.findMany({
      where: {
        employeeId,
        isActive: true,
        validFrom: { lte: end },
        OR: [{ validTo: null }, { validTo: { gte: start } }],
      },
      include: {
        scheduleTemplate: {
          include: {
            periods: {
              include: {
                workDayPatterns: {
                  include: { timeSlots: true },
                },
              },
            },
          },
        },
        rotationPattern: {
          include: {
            steps: {
              include: {
                scheduleTemplate: {
                  include: {
                    periods: {
                      include: {
                        workDayPatterns: {
                          include: { timeSlots: true },
                        },
                      },
                    },
                  },
                },
              },
              orderBy: { stepOrder: "asc" },
            },
          },
        },
      },
    }),
    // Exceptions (Fetch potentially relevant ones)
    prisma.exceptionDayOverride.findMany({
      where: {
        deletedAt: null,
        OR: [
          // Rango de fechas
          { date: { gte: start, lte: end } },
          // Recurrentes (mismo mes/día, comprobar en memoria)
          { isRecurring: true },
        ],
<<<<<<< HEAD
        // Filtros de alcance (se refinarán en memoria por día)
        AND: [
          {
            OR: [
              { employeeId },
              { isGlobal: true },
              { departmentId: { not: null } }, // Traemos todas las de dept/cc y filtramos en memoria
              { costCenterId: { not: null } },
              { scheduleTemplateId: { not: null } },
            ],
          },
        ],
      },
      include: { overrideSlots: { orderBy: { startTimeMinutes: "asc" } } },
    }),
    // Contracts (for Dept/CC context)
    prisma.employmentContract.findMany({
      where: {
        employeeId,
        active: true,
        startDate: { lte: end },
        OR: [{ endDate: null }, { endDate: { gte: start } }],
      },
      orderBy: { startDate: "desc" },
    }),
    // Employee Info (OrgId)
    prisma.employee.findUnique({
      where: { id: employeeId },
      select: { orgId: true },
    }),
  ]);

  if (!employee) return [];

  // 3. Procesar día por día
=======
        // Scope: empleado, plantilla, departamento, centro o global
        OR: [{ employeeId }, { departmentId }, { costCenterId }, { isGlobal: true, orgId: employee.orgId }],
      },
    }),
  ]);

  // 4. Iterar sobre cada día del rango
>>>>>>> 63cd7b4b
  const schedules: EffectiveSchedule[] = [];
  const currentDate = new Date(start);

  while (currentDate <= end) {
<<<<<<< HEAD
    // A. Contexto del día
    const currentDayStart = new Date(currentDate);
    currentDayStart.setHours(0, 0, 0, 0);
    const currentDayEnd = new Date(currentDate);
    currentDayEnd.setHours(23, 59, 59, 999);

    // B. Buscar datos aplicables al día
    // 1. Absence
    const absence = absences.find((a) => a.startDate <= currentDayEnd && a.endDate >= currentDayStart);
    const absenceData = absence
      ? {
          type: absence.absenceType.name,
          reason: absence.reason ?? undefined,
          isPartial:
            absence.absenceType.allowPartialDays &&
            absence.startTime !== null &&
            absence.endTime !== null &&
            absence.durationMinutes !== null,
          startTime: absence.startTime ? Number(absence.startTime) : undefined,
          endTime: absence.endTime ? Number(absence.endTime) : undefined,
          durationMinutes: absence.durationMinutes ? Number(absence.durationMinutes) : undefined,
        }
      : null;

    // 2. Manual Assignment (Prioridad Crítica)
=======
    const currentDayStart = new Date(currentDate);
    currentDayStart.setHours(0, 0, 0, 0);

    // 4.1 Buscar ausencia para este día
    let absenceData: any = null;
    for (const absence of absences) {
      const absStart = new Date(absence.startDate);
      absStart.setHours(0, 0, 0, 0);
      const absEnd = new Date(absence.endDate);
      absEnd.setHours(23, 59, 59, 999);

      if (currentDayStart >= absStart && currentDayStart <= absEnd) {
        const isPartial = absence.startTime !== null && absence.endTime !== null;
        absenceData = {
          type: absence.absenceType?.name ?? "Ausencia",
          reason: absence.reason,
          isPartial,
          startTime: absence.startTime,
          endTime: absence.endTime,
          durationMinutes: isPartial ? absence.durationMinutes : null,
        };
        break;
      }
    }

    // 4.2 Buscar asignación manual para este día
>>>>>>> 63cd7b4b
    const manualAssignment = manualAssignments.find((m) => {
      const mDate = new Date(m.date);
      mDate.setHours(0, 0, 0, 0);
      return mDate.getTime() === currentDayStart.getTime();
    });

    if (manualAssignment) {
      const schedule = await buildScheduleFromManual(manualAssignment, new Date(currentDate));
<<<<<<< HEAD
      // Aplicar ausencia parcial si existe
=======
>>>>>>> 63cd7b4b
      if (absenceData && absenceData.isPartial && absenceData.durationMinutes) {
        schedule.expectedMinutes = Math.max(0, schedule.expectedMinutes - absenceData.durationMinutes);
        schedule.absence = absenceData;
      }
      schedules.push(schedule);
      currentDate.setDate(currentDate.getDate() + 1);
      continue;
    }

<<<<<<< HEAD
    // 3. Contract Context (para Dept/CC)
    const contract = contracts.find(
      (c) => c.startDate <= currentDayEnd && (!c.endDate || c.endDate >= currentDayStart),
    );
    const departmentId = contract?.departmentId;
    const costCenterId = contract?.costCenterId;

    // 4. Active Assignment (Template)
    const assignment = assignments.find(
      (a) => a.validFrom <= currentDayEnd && (!a.validTo || a.validTo >= currentDayStart),
    );
    let template = assignment?.scheduleTemplate;

    if (assignment?.assignmentType === "ROTATION" && assignment.rotationPattern) {
      const rotationStep = calculateRotationStep(
        assignment.rotationPattern,
        assignment.rotationStartDate!,
        currentDate,
      );
      template = rotationStep.scheduleTemplate;
    }
    const templateId = template?.id;

    // 5. Exception (Prioridad Alta)
    // Filtrar excepciones aplicables
    const validExceptions = exceptions.filter((e) => {
      // Validar fecha/recurrencia
=======
    // 4.3 Buscar asignación activa (template o rotación)
    const assignment = assignments.find((a) => {
      const vFrom = new Date(a.validFrom);
      vFrom.setHours(0, 0, 0, 0);
      const vTo = a.validTo ? new Date(a.validTo) : null;
      if (vTo) vTo.setHours(23, 59, 59, 999);
      return currentDayStart >= vFrom && (!vTo || currentDayStart <= vTo);
    });

    let template: any = assignment?.scheduleTemplate;
    let templateId = template?.id;

    // Si es rotación, calcular el paso actual
    if (assignment?.rotationPattern && assignment.rotationStartDate) {
      const rotationStep = calculateRotationStep(assignment.rotationPattern, assignment.rotationStartDate, currentDate);
      template = rotationStep.scheduleTemplate;
      templateId = template?.id;
    }

    // 4.4 Buscar excepción para este día
    const validExceptions = exceptions.filter((e) => {
>>>>>>> 63cd7b4b
      let matchesDate = false;
      if (e.isRecurring) {
        const eDate = new Date(e.date);
        matchesDate = eDate.getMonth() === currentDate.getMonth() && eDate.getDate() === currentDate.getDate();
      } else {
        const eStart = new Date(e.date);
        eStart.setHours(0, 0, 0, 0);
        if (e.endDate) {
          const eEnd = new Date(e.endDate);
          eEnd.setHours(23, 59, 59, 999);
          matchesDate = currentDayStart >= eStart && currentDayStart <= eEnd;
        } else {
          matchesDate = currentDayStart.getTime() === eStart.getTime();
        }
      }
      if (!matchesDate) return false;

      // Validar scope
      if (e.employeeId && e.employeeId === employeeId) return true;
      if (e.scheduleTemplateId && e.scheduleTemplateId === templateId) return true;
      if (e.departmentId && e.departmentId === departmentId) return true;
      if (e.costCenterId && e.costCenterId === costCenterId) return true;
      if (e.isGlobal && e.orgId === employee.orgId) return true;
      return false;
    });

    // Elegir excepción por prioridad
    const prioritizedException =
      validExceptions.find((e) => e.employeeId === employeeId) ??
      validExceptions.find((e) => e.scheduleTemplateId === templateId) ??
      validExceptions.find((e) => e.departmentId === departmentId) ??
      validExceptions.find((e) => e.costCenterId === costCenterId) ??
      validExceptions.find((e) => e.isGlobal);

    if (prioritizedException) {
<<<<<<< HEAD
      // Manejo especial de excepciones si hay ausencia total (DÍA COMPLETO)
=======
>>>>>>> 63cd7b4b
      if (absenceData && !absenceData.isPartial) {
        schedules.push({
          date: new Date(currentDate),
          isWorkingDay: false,
          expectedMinutes: 0,
          timeSlots: [],
          source: "ABSENCE",
          absence: absenceData,
        });
        currentDate.setDate(currentDate.getDate() + 1);
        continue;
      }

      const schedule = buildScheduleFromException(prioritizedException, new Date(currentDate));
<<<<<<< HEAD
      // Aplicar ausencia parcial si existe
=======
>>>>>>> 63cd7b4b
      if (absenceData && absenceData.isPartial && absenceData.durationMinutes) {
        schedule.expectedMinutes = Math.max(0, schedule.expectedMinutes - absenceData.durationMinutes);
        schedule.absence = absenceData;
      }
      schedules.push(schedule);
      currentDate.setDate(currentDate.getDate() + 1);
      continue;
    }

<<<<<<< HEAD
    // 6. Absence (Día completo - Prioridad Máxima si no hubo manual/excepción específica que lo anule, aunque ausencia suele ganar)
    // Nota: La lógica original ponía Absence primero. Aquí lo chequeamos antes de entrar a Template.
=======
    // 4.5 Ausencia de día completo (si no hay manual/excepción)
>>>>>>> 63cd7b4b
    if (absenceData && !absenceData.isPartial) {
      schedules.push({
        date: new Date(currentDate),
        isWorkingDay: false,
        expectedMinutes: 0,
        timeSlots: [],
        source: "ABSENCE",
        absence: absenceData,
      });
      currentDate.setDate(currentDate.getDate() + 1);
      continue;
    }

<<<<<<< HEAD
    // 7. Template Resolution (Prioridad Media)
    if (template) {
      // Buscar período activo en memoria
      // Reutilizamos la lógica de getActivePeriod pero en memoria
      // getActivePeriod es async en el original pero solo filtra la lista que ya tenemos cargada en 'template'
      // Así que podemos hacerlo síncrono aquí.
      const applicablePeriods = template.periods.filter((period) => {
=======
    // 4.6 Template Resolution
    if (template) {
      const applicablePeriods = template.periods.filter((period: any) => {
>>>>>>> 63cd7b4b
        const pStart = period.validFrom;
        const pEnd = period.validTo;
        if (pStart && currentDate < pStart) return false;
        if (pEnd && currentDate > pEnd) return false;
        return true;
      });
      const priorityOrder: any = { SPECIAL: 3, INTENSIVE: 2, REGULAR: 1 };
<<<<<<< HEAD
      applicablePeriods.sort((a, b) => (priorityOrder[b.periodType] ?? 0) - (priorityOrder[a.periodType] ?? 0));
      const period = applicablePeriods[0];

      if (period) {
        const daySchedule = buildScheduleFromPeriod(period, currentDate, absenceData);
        schedules.push(daySchedule);
        currentDate.setDate(currentDate.getDate() + 1);
        continue;
      }
    }

    // 8. Fallback Contract (Si no hay template o periodo)
    // Reutilizamos getContractBasedSchedule (esto hará 1 query por día, pero es fallback)
    // Podríamos optimizarlo pasando el contrato ya fetcheado si quisiéramos refactorizar getContractBasedSchedule
    // Por ahora, dejémoslo así para minimizar riesgo en fallback.
    const contractSchedule = await getContractBasedSchedule(employeeId, new Date(currentDate));
    schedules.push(contractSchedule);

=======
      applicablePeriods.sort(
        (a: any, b: any) => (priorityOrder[b.periodType] ?? 0) - (priorityOrder[a.periodType] ?? 0),
      );
      const period = applicablePeriods[0];

      if (period) {
        const dayOfWeek = currentDate.getDay();
        const pattern = period.workDayPatterns.find((p: any) => p.dayOfWeek === dayOfWeek);

        /* eslint-disable max-depth -- el motor de horarios requiere esta profundidad de anidamiento */
        if (pattern && pattern.isWorkingDay) {
          const effectiveSlots: EffectiveTimeSlot[] = pattern.timeSlots.map((slot: any) => ({
            startMinutes: Number(slot.startTimeMinutes),
            endMinutes: Number(slot.endTimeMinutes),
            slotType: slot.slotType,
            presenceType: slot.presenceType,
            isMandatory: slot.presenceType === "MANDATORY",
            description: slot.description ?? undefined,
          }));

          let expectedMinutes = 0;
          for (const slot of effectiveSlots) {
            if (String(slot.slotType).trim().toUpperCase() !== "BREAK") {
              expectedMinutes += slot.endMinutes - slot.startMinutes;
            }
          }

          if (absenceData && absenceData.isPartial && absenceData.durationMinutes) {
            expectedMinutes = Math.max(0, expectedMinutes - absenceData.durationMinutes);
          }

          schedules.push({
            date: new Date(currentDate),
            isWorkingDay: true,
            expectedMinutes,
            timeSlots: effectiveSlots,
            source: "PERIOD",
            periodName: period.name ?? period.periodType,
            ...(absenceData && absenceData.isPartial ? { absence: absenceData } : {}),
          });
          currentDate.setDate(currentDate.getDate() + 1);
          continue;
        } else {
          // Patrón existe pero no laborable
          schedules.push({
            date: new Date(currentDate),
            isWorkingDay: false,
            expectedMinutes: 0,
            timeSlots: [],
            source: "PERIOD",
            periodName: period.name ?? period.periodType,
          });
          currentDate.setDate(currentDate.getDate() + 1);
          continue;
        }
        /* eslint-enable max-depth */
      }
    }

    // 4.7 Fallback Contract
    const contractSchedule = await getContractBasedSchedule(employeeId, new Date(currentDate));
    schedules.push(contractSchedule);
>>>>>>> 63cd7b4b
    currentDate.setDate(currentDate.getDate() + 1);
  }

  return schedules;
}

// ============================================================================
// Función Principal: Obtener Horario Efectivo
// ============================================================================

/**
 * Obtiene el horario efectivo de un empleado para una fecha específica.
 *
 * Esta es la función PRINCIPAL del motor. Aplica toda la lógica de prioridades
 * y funciona con CUALQUIER tipo de horario (FIXED, SHIFT, ROTATION, FLEXIBLE).
 *
 * @param employeeId - ID del empleado
 * @param date - Fecha para la cual obtener el horario
 * @param options - Opciones adicionales (ej: incluir borradores)
 * @returns Horario efectivo con franjas horarias, minutos esperados, etc.
 *
 * @example
 * const horario = await getEffectiveSchedule("emp_123", new Date("2025-01-15"))
 * console.log(horario.expectedMinutes) // 480 (8 horas)
 * console.log(horario.timeSlots) // [{ startMinutes: 540, endMinutes: 1020, ... }]
 */
export async function getEffectiveSchedule(
  employeeId: string,
  date: Date,
  options: { includeDrafts?: boolean } = {},
): Promise<EffectiveSchedule> {
  // 1. PRIORIDAD MÁXIMA: Verificar ausencias (vacaciones, permisos, bajas)
  const absence = await getAbsenceForDate(employeeId, date);

  // Si la ausencia es de DÍA COMPLETO (no parcial), marcar como no laborable
  if (absence && !absence.isPartial) {
    return {
      date,
      isWorkingDay: false,
      expectedMinutes: 0,
      timeSlots: [],
      source: "ABSENCE",
      absence: {
        type: absence.type,
        reason: absence.reason ?? undefined,
      },
    };
  }

  // 2. PRIORIDAD CRÍTICA: Asignación Manual (Rostering / Planificación Semanal)
  // Sobrescribe excepciones, rotaciones y horarios fijos.
  const manualAssignment = await getManualAssignmentForDate(employeeId, date, options);
  if (manualAssignment) {
    // Si hay ausencia parcial, se ajustará al final
    const schedule = await buildScheduleFromManual(manualAssignment, date);

    // Aplicar ajuste de ausencia parcial si existe
    if (absence && absence.isPartial && absence.durationMinutes) {
      schedule.expectedMinutes = Math.max(0, schedule.expectedMinutes - absence.durationMinutes);
      schedule.absence = {
        type: absence.type,
        reason: absence.reason,
        isPartial: true,
        startTime: absence.startTime,
        endTime: absence.endTime,
        durationMinutes: absence.durationMinutes,
      };
    }
    return schedule;
  }

  // 3. PRIORIDAD ALTA: Buscar excepciones de día (días específicos con horario especial)
  const exception = await getExceptionForDate(employeeId, date);
  if (exception) {
    const schedule = buildScheduleFromException(exception, date);

    // Aplicar ajuste de ausencia parcial si existe
    if (absence && absence.isPartial && absence.durationMinutes) {
      schedule.expectedMinutes = Math.max(0, schedule.expectedMinutes - absence.durationMinutes);
      schedule.absence = {
        type: absence.type,
        reason: absence.reason,
        isPartial: true,
        startTime: absence.startTime,
        endTime: absence.endTime,
        durationMinutes: absence.durationMinutes,
      };
    }
    return schedule;
  }

  // 4. PRIORIDAD MEDIA: Obtener asignación activa del empleado
  const assignment = await getActiveAssignment(employeeId, date);
  console.log("🔍 [GET_EFFECTIVE_SCHEDULE] Assignment obtenido:", {
    hasAssignment: !!assignment,
    assignmentType: assignment?.assignmentType,
  });

  if (!assignment) {
    // 4b. FALLBACK CONTRATO: Si no hay asignación explícita, mirar el tipo de horario en el contrato
    console.log("🔍 [GET_EFFECTIVE_SCHEDULE] Sin asignación explícita, consultando contrato...");
    return await getContractBasedSchedule(employeeId, date);
  }

  // 4. RESOLUCIÓN DE PLANTILLA: Obtener la plantilla correcta según el tipo
  let template: ScheduleTemplate;

  if (assignment.assignmentType === "ROTATION") {
    // ROTACIONES: Calcular qué step de la rotación toca en esta fecha
    if (!assignment.rotationPattern || !assignment.rotationStartDate) {
      throw new Error(`Assignment ${assignment.id} is ROTATION but missing rotationPattern or rotationStartDate`);
    }

    const rotationStep = calculateRotationStep(assignment.rotationPattern, assignment.rotationStartDate, date);

    template = rotationStep.scheduleTemplate as typeof template;
  } else {
    // FIXED, SHIFT, FLEXIBLE: Usar la plantilla asignada directamente
    if (!assignment.scheduleTemplate) {
      throw new Error(`Assignment ${assignment.id} is ${assignment.assignmentType} but missing scheduleTemplate`);
    }

    template = assignment.scheduleTemplate;
  }

  // 5. BUSCAR PERÍODO ACTIVO: SPECIAL > INTENSIVE > REGULAR (por fechas)
  const period = await getActivePeriod(template, date);

  if (!period) {
    // No hay período configurado para esta plantilla (error de configuración)
    return {
      date,
      isWorkingDay: false,
      expectedMinutes: 0,
      timeSlots: [],
      source: "NO_ASSIGNMENT",
    };
  }

  // 6. OBTENER PATRÓN DEL DÍA DE LA SEMANA (0=Domingo, 1=Lunes, ..., 6=Sábado)
  const dayOfWeek = date.getDay();
  console.log("🔍 [GET_EFFECTIVE_SCHEDULE] Buscando patrón del día:", {
    date: date.toISOString(),
    dayOfWeek,
    dayName: ["Domingo", "Lunes", "Martes", "Miércoles", "Jueves", "Viernes", "Sábado"][dayOfWeek],
    availablePatterns: period.workDayPatterns.map((p) => ({
      dayOfWeek: p.dayOfWeek,
      isWorkingDay: p.isWorkingDay,
      slots: p.timeSlots.length,
    })),
  });

  const pattern = period.workDayPatterns.find((p) => p.dayOfWeek === dayOfWeek);

  console.log("📋 [GET_EFFECTIVE_SCHEDULE] Pattern encontrado:", {
    found: !!pattern,
    isWorkingDay: pattern?.isWorkingDay,
    slotsCount: pattern?.timeSlots.length,
  });

  if (!pattern || !pattern.isWorkingDay) {
    console.log("❌ [GET_EFFECTIVE_SCHEDULE] Sin patrón o día no laborable, retornando schedule vacío");
    // Día no laboral (fin de semana, etc.)
    return {
      date,
      isWorkingDay: false,
      expectedMinutes: 0,
      timeSlots: [],
      source: "PERIOD",
      periodName: period.name ?? period.periodType,
    };
  }

  // 7. CONSTRUIR HORARIO EFECTIVO CON LOS TIME SLOTS
  const effectiveSlots: EffectiveTimeSlot[] = pattern.timeSlots.map((slot) => ({
    startMinutes: Number(slot.startTimeMinutes),
    endMinutes: Number(slot.endTimeMinutes),
    slotType: slot.slotType,
    presenceType: slot.presenceType,
    isMandatory: slot.presenceType === "MANDATORY",
    description: slot.description ?? undefined,
  }));

  // Calcular minutos esperados (suma de slots que NO sean descanso)
  let expectedMinutes = 0;
  for (const slot of effectiveSlots) {
    // Normalización defensiva para asegurar comparación correcta
    const typeStr = String(slot.slotType).trim().toUpperCase();

    if (typeStr !== "BREAK") {
      const duration = slot.endMinutes - slot.startMinutes;
      if (duration > 0) {
        expectedMinutes += duration;
      }
    }
  }
  // 🆕 Si hay ausencia PARCIAL, reducir los minutos esperados
  if (absence && absence.isPartial && absence.durationMinutes) {
    expectedMinutes = Math.max(0, expectedMinutes - absence.durationMinutes);
  }

  return {
    date,
    isWorkingDay: true,
    expectedMinutes,
    timeSlots: effectiveSlots,
    source: "PERIOD",
    periodName: period.name ?? period.periodType,
    // 🆕 Si hay ausencia parcial, incluir la información
    ...(absence && absence.isPartial
      ? {
          absence: {
            type: absence.type,
            reason: absence.reason,
            isPartial: true,
            startTime: absence.startTime,
            endTime: absence.endTime,
            durationMinutes: absence.durationMinutes,
          },
        }
      : {}),
  };
}

// ============================================================================
// Funciones Auxiliares: Lógica de Prioridades
// ============================================================================

/**
 * Busca una ausencia (vacación, permiso, baja) para una fecha específica.
 * Ahora soporta ausencias parciales (con startTime/endTime).
 */
async function getAbsenceForDate(employeeId: string, date: Date) {
  return await prisma.ptoRequest
    .findFirst({
      where: {
        employeeId,
        status: "APPROVED",
        startDate: { lte: date },
        endDate: { gte: date },
      },
      select: {
        id: true,
        absenceType: {
          select: {
            name: true,
            allowPartialDays: true,
          },
        },
        reason: true,
        startTime: true, // 🆕 En minutos desde medianoche
        endTime: true, // 🆕 En minutos desde medianoche
        durationMinutes: true, // 🆕 Duración total de la ausencia
      },
    })
    .then((absence) => {
      if (!absence) return null;
      return {
        type: absence.absenceType.name,
        reason: absence.reason ?? undefined,
        isPartial:
          absence.absenceType.allowPartialDays &&
          absence.startTime !== null &&
          absence.endTime !== null &&
          absence.durationMinutes !== null,
        startTime: absence.startTime ? Number(absence.startTime) : undefined,
        endTime: absence.endTime ? Number(absence.endTime) : undefined,
        durationMinutes: absence.durationMinutes
          ? Number(absence.durationMinutes)
          : absence.startTime !== null && absence.endTime !== null
            ? Number(absence.endTime) - Number(absence.startTime)
            : undefined,
      };
    });
}

/**
 * Busca una excepción de día (día con horario especial) para un empleado.
 *
 * Prioridad de excepciones (mayor a menor):
 * 1. Empleado específico (employeeId)
 * 2. Por plantilla de horario (scheduleTemplateId)
 * 3. Por departamento (departmentId)
 * 4. Por centro de costes (costCenterId)
 * 5. Global (isGlobal = true)
 */
async function getExceptionForDate(employeeId: string, date: Date) {
  // Obtener información del empleado con su contrato activo (departamento, centro de costes)
  const employee = await prisma.employee.findUnique({
    where: { id: employeeId },
    select: {
      orgId: true,
      employmentContracts: {
        where: { active: true },
        select: {
          departmentId: true,
          costCenterId: true,
        },
        take: 1,
        orderBy: { startDate: "desc" },
      },
    },
  });

  if (!employee) return null;

  // Obtener departmentId y costCenterId del contrato activo
  const activeContract = employee.employmentContracts[0];
  const departmentId = activeContract?.departmentId ?? null;
  const costCenterId = activeContract?.costCenterId ?? null;

  // Obtener asignación activa para saber la plantilla
  const assignment = await getActiveAssignment(employeeId, date);
  const scheduleTemplateId = assignment?.scheduleTemplate?.id;

  // Normalizar fecha a medianoche
  const dateStart = new Date(date);
  dateStart.setHours(0, 0, 0, 0);

  const dateEnd = new Date(date);
  dateEnd.setHours(23, 59, 59, 999);

  // Buscar excepciones aplicables con prioridad
  // Buscamos TODAS las excepciones que podrían aplicar y luego seleccionamos por prioridad
  const exceptions = await prisma.exceptionDayOverride.findMany({
    where: {
      orgId: employee.orgId,
      deletedAt: null,
      OR: [
        // 1. Coincide con la fecha exacta
        {
          date: {
            gte: dateStart,
            lte: dateEnd,
          },
        },
        // 2. Está en un rango de fechas
        {
          AND: [
            { date: { lte: dateEnd } },
            {
              OR: [
                { endDate: null }, // Sin fecha de fin (un solo día)
                { endDate: { gte: dateStart } }, // Rango que incluye esta fecha
              ],
            },
          ],
        },
        // 3. Recurrente anual (mismo mes y día)
        {
          isRecurring: true,
          // Para esto necesitamos filtrar manualmente después
        },
      ],
      // Solo las que aplican a este empleado según scope
      AND: [
        {
          OR: [
            // 1. Empleado específico
            { employeeId },
            // 2. Por plantilla
            ...(scheduleTemplateId ? [{ scheduleTemplateId }] : []),
            // 3. Por departamento
            ...(departmentId ? [{ departmentId }] : []),
            // 4. Por centro de costes
            ...(costCenterId ? [{ costCenterId }] : []),
            // 5. Global
            { isGlobal: true },
          ],
        },
      ],
    },
    include: {
      overrideSlots: {
        orderBy: { startTimeMinutes: "asc" },
      },
    },
    orderBy: { createdAt: "desc" },
  });

  if (exceptions.length === 0) return null;

  // Filtrar excepciones recurrentes manualmente (mismo mes y día)
  const validExceptions = exceptions.filter((exception) => {
    // Si no es recurrente, validar fechas normalmente
    if (!exception.isRecurring) {
      const exceptionDate = new Date(exception.date);
      exceptionDate.setHours(0, 0, 0, 0);

      // Verificar si la fecha está en el rango
      if (exception.endDate) {
        const exceptionEndDate = new Date(exception.endDate);
        exceptionEndDate.setHours(23, 59, 59, 999);
        return dateStart >= exceptionDate && dateStart <= exceptionEndDate;
      } else {
        return dateStart.getTime() === exceptionDate.getTime();
      }
    }

    // Si es recurrente, verificar mes y día
    const exceptionDate = new Date(exception.date);
    return date.getMonth() === exceptionDate.getMonth() && date.getDate() === exceptionDate.getDate();
  });

  if (validExceptions.length === 0) return null;

  // Seleccionar por prioridad (empleado > plantilla > departamento > centro costes > global)
  const prioritized =
    validExceptions.find((e) => e.employeeId === employeeId) ??
    validExceptions.find((e) => e.scheduleTemplateId === scheduleTemplateId) ??
    validExceptions.find((e) => e.departmentId === employee.departmentId) ??
    validExceptions.find((e) => e.costCenterId === employee.costCenterId) ??
    validExceptions.find((e) => e.isGlobal);

  return prioritized ?? null;
}

/**
 * Construye un horario efectivo desde una excepción de día.
 *
 * Existen dos casos principales:
 * 1. Excepción con slots personalizados (overrideSlots): Usa esos slots
 * 2. Excepción de tipo HOLIDAY: Marca como día no laboral
 * 3. Excepción sin slots: Marca como día no laboral por defecto
 */
function buildScheduleFromException(exception: any, date: Date): EffectiveSchedule {
  // Si tiene slots personalizados, usarlos
  if (exception.overrideSlots && exception.overrideSlots.length > 0) {
    const effectiveSlots: EffectiveTimeSlot[] = exception.overrideSlots.map((slot: any) => ({
      startMinutes: Number(slot.startTimeMinutes),
      endMinutes: Number(slot.endTimeMinutes),
      slotType: slot.slotType,
      presenceType: slot.presenceType,
      isMandatory: slot.presenceType === "MANDATORY",
      description: slot.description ?? undefined,
    }));

    // Calcular minutos esperados (suma de slots tipo WORK)
    const expectedMinutes = effectiveSlots
      .filter((slot) => slot.slotType === "WORK")
      .reduce((sum, slot) => sum + (slot.endMinutes - slot.startMinutes), 0);

    return {
      date,
      isWorkingDay: expectedMinutes > 0,
      expectedMinutes,
      timeSlots: effectiveSlots,
      source: "EXCEPTION",
      exceptionType: exception.exceptionType,
      exceptionReason: exception.reason ?? undefined,
    };
  }

  // Si es un festivo o no tiene slots, marcar como no laboral
  if (exception.exceptionType === "HOLIDAY" || !exception.overrideSlots || exception.overrideSlots.length === 0) {
    return {
      date,
      isWorkingDay: false,
      expectedMinutes: 0,
      timeSlots: [],
      source: "EXCEPTION",
      exceptionType: exception.exceptionType,
      exceptionReason: exception.reason ?? undefined,
    };
  }

  // Fallback: día no laboral por defecto
  return {
    date,
    isWorkingDay: false,
    expectedMinutes: 0,
    timeSlots: [],
    source: "EXCEPTION",
    exceptionType: exception.exceptionType,
    exceptionReason: exception.reason ?? undefined,
  };
}

/**
 * Obtiene la asignación activa de un empleado para una fecha.
 * Incluye la plantilla, el patrón de rotación (si aplica), etc.
 */
async function getActiveAssignment(employeeId: string, date: Date) {
  // Normalizar la fecha a medianoche para comparación solo de día (sin horas)
  const dateStart = new Date(date);
  dateStart.setHours(0, 0, 0, 0);

  const dateEnd = new Date(date);
  dateEnd.setHours(23, 59, 59, 999);

  console.log("🔍 [GET_ASSIGNMENT] Buscando asignación:", {
    employeeId,
    date: date.toISOString(),
    dateStart: dateStart.toISOString(),
    dateEnd: dateEnd.toISOString(),
  });

  const assignment = await prisma.employeeScheduleAssignment.findFirst({
    where: {
      employeeId,
      isActive: true,
      validFrom: { lte: dateEnd }, // Incluye si empezó en cualquier momento del día
      OR: [{ validTo: null }, { validTo: { gte: dateStart } }], // Incluye si termina en o después del día
    },
    include: {
      scheduleTemplate: {
        include: {
          periods: {
            include: {
              workDayPatterns: {
                include: {
                  timeSlots: true,
                },
              },
            },
          },
        },
      },
      rotationPattern: {
        include: {
          steps: {
            include: {
              scheduleTemplate: {
                include: {
                  periods: {
                    include: {
                      workDayPatterns: {
                        include: {
                          timeSlots: true,
                        },
                      },
                    },
                  },
                },
              },
            },
            orderBy: {
              stepOrder: "asc",
            },
          },
        },
      },
    },
  });

  if (assignment?.scheduleTemplate) {
    console.log("📋 [GET_ASSIGNMENT] Template encontrado:", {
      templateId: assignment.scheduleTemplate.id,
      templateName: assignment.scheduleTemplate.name,
      templateType: assignment.scheduleTemplate.templateType,
      periodsArray: assignment.scheduleTemplate.periods,
      periodsCount: assignment.scheduleTemplate.periods?.length,
      firstPeriod: assignment.scheduleTemplate.periods?.[0],
    });
  } else {
    console.log("❌ [GET_ASSIGNMENT] Template NO cargado a pesar de tener scheduleTemplateId");
  }

  return assignment;
}

// ============================================================================
// ROTACIONES: Cálculo de Step Activo
// ============================================================================

/**
 * Calcula qué step de una rotación toca en una fecha específica.
 *
 * Ejemplo Bomberos 24x72:
 * - Step 1: 1 día trabajo (orden=1, duration=1)
 * - Step 2: 3 días descanso (orden=2, duration=3)
 * - Ciclo total: 4 días
 * - Si rotationStartDate = 2025-01-01 y date = 2025-01-05:
 *   → días transcurridos = 4
 *   → posición en ciclo = 4 % 4 = 0 → Step 1 (trabajo)
 *
 * Ejemplo Policía 6x6:
 * - Step 1: 6 días mañana
 * - Step 2: 6 días descanso
 * - Ciclo total: 12 días
 *
 * @param rotationPattern - Patrón de rotación con sus steps
 * @param rotationStartDate - Fecha de inicio de la rotación
 * @param date - Fecha para la cual calcular el step
 * @returns El step activo en esa fecha
 */
function calculateRotationStep(rotationPattern: any, rotationStartDate: Date, date: Date) {
  const daysSinceStart = differenceInDays(date, rotationStartDate);

  // Calcular duración total del ciclo (suma de durationDays de todos los steps)
  const cycleDuration = rotationPattern.steps.reduce((sum: number, step: any) => sum + step.durationDays, 0);

  if (cycleDuration === 0) {
    throw new Error(`Rotation pattern ${rotationPattern.id} has cycle duration = 0`);
  }

  // Posición en el ciclo actual (0 a cycleDuration-1)
  const positionInCycle = daysSinceStart % cycleDuration;

  // Encontrar qué step corresponde
  let accumulatedDays = 0;
  for (const step of rotationPattern.steps) {
    if (positionInCycle < accumulatedDays + step.durationDays) {
      return step;
    }
    accumulatedDays += step.durationDays;
  }

  // Fallback (no debería llegar aquí si cycleDuration está bien calculado)
  return rotationPattern.steps[0];
}

// ============================================================================
// Períodos: Selección por Prioridad y Fechas
// ============================================================================

/**
 * Obtiene el período activo para una plantilla en una fecha específica.
 * Prioridad: SPECIAL > INTENSIVE > REGULAR (por fechas de vigencia).
 *
 * @param template - Plantilla de horario
 * @param date - Fecha para la cual buscar el período
 * @returns El período activo (o null si no hay ninguno configurado)
 */
async function getActivePeriod(
  template: ScheduleTemplate & {
    periods: (SchedulePeriod & {
      workDayPatterns: (WorkDayPattern & { timeSlots: TimeSlot[] })[];
    })[];
  },
  date: Date,
) {
  console.log("🔍 [GET_ACTIVE_PERIOD] Buscando período activo:", {
    templateId: template.id,
    templateName: template.name,
    date: date.toISOString(),
    periodsCount: template.periods.length,
    periods: template.periods.map((p) => ({
      id: p.id,
      type: p.periodType,
      validFrom: p.validFrom?.toISOString(),
      validTo: p.validTo?.toISOString(),
      patternsCount: p.workDayPatterns.length,
    })),
  });

  // Filtrar períodos cuyas fechas incluyan la fecha solicitada
  const applicablePeriods = template.periods.filter((period) => {
    const startDate = period.validFrom;
    const endDate = period.validTo;

    // Si startDate es null, el período aplica desde siempre
    if (startDate && date < startDate) return false;

    // Si endDate es null, el período aplica hasta siempre
    if (endDate && date > endDate) return false;

    return true;
  });

  console.log("📋 [GET_ACTIVE_PERIOD] Períodos aplicables:", applicablePeriods.length);

  if (applicablePeriods.length === 0) {
    console.log("❌ [GET_ACTIVE_PERIOD] No se encontraron períodos aplicables");
    return null;
  }

  // Ordenar por prioridad: SPECIAL > INTENSIVE > REGULAR
  const priorityOrder = { SPECIAL: 3, INTENSIVE: 2, REGULAR: 1 };
  applicablePeriods.sort((a, b) => {
    const priorityA = priorityOrder[a.periodType] ?? 0;
    const priorityB = priorityOrder[b.periodType] ?? 0;
    return priorityB - priorityA; // Descendente (mayor prioridad primero)
  });

  return applicablePeriods[0];
}

// ============================================================================
// Funciones Complementarias: Cálculos y Validaciones
// ============================================================================

/**
 * Calcula las horas esperadas para un empleado en un rango de fechas.
 *
 * @param employeeId - ID del empleado
 * @param from - Fecha de inicio
 * @param to - Fecha de fin
 * @returns Total de minutos esperados en el rango
 */
export async function calculateExpectedHours(employeeId: string, from: Date, to: Date): Promise<number> {
  let totalMinutes = 0;
  let currentDate = new Date(from);

  while (currentDate <= to) {
    const schedule = await getEffectiveSchedule(employeeId, currentDate);
    totalMinutes += schedule.expectedMinutes;
    currentDate = addDays(currentDate, 1);
  }

  return totalMinutes;
}

/**
 * @param employeeId - ID del empleado
 * @param weekStart - Inicio de la semana (cualquier día de la semana)
 * @param options - Opciones adicionales
 * @returns Horario completo de la semana con 7 días
 */
export async function getWeekSchedule(
  employeeId: string,
  weekStart: Date,
  options: { includeDrafts?: boolean } = {},
): Promise<WeekSchedule> {
  const start = startOfWeek(weekStart, { weekStartsOn: 1 }); // Lunes
  const end = addDays(start, 6); // Domingo

  const days: EffectiveSchedule[] = await getEffectiveScheduleForRange(employeeId, start, end, options);

<<<<<<< HEAD
  const totalExpectedMinutes = days.reduce((sum, day) => sum + day.expectedMinutes, 0);
=======
  for (let i = 0; i < 7; i++) {
    const date = addDays(start, i);
    const schedule = await getEffectiveSchedule(employeeId, date, options);
    days.push(schedule);
    totalExpectedMinutes += schedule.expectedMinutes;
  }
>>>>>>> 63cd7b4b

  return {
    weekStart: start,
    weekEnd: end,
    days,
    totalExpectedMinutes,
    totalExpectedHours: totalExpectedMinutes / 60,
  };
}

/**
 * Valida si un fichaje cumple con el horario esperado.
 *
 * @param employeeId - ID del empleado
 * @param timestamp - Fecha y hora del fichaje
 * @param entryType - Tipo de fichaje (CLOCK_IN, CLOCK_OUT, etc.)
 * @returns Resultado de la validación con warnings y errors
 */
export async function validateTimeEntry(
  employeeId: string,
  timestamp: Date,
  entryType: "CLOCK_IN" | "CLOCK_OUT" | "BREAK_START" | "BREAK_END",
): Promise<ValidationResult> {
  // 1. Obtener ID de organización del empleado
  const employee = await prisma.employee.findUnique({
    where: { id: employeeId },
    select: {
      orgId: true,
    },
  });

  if (!employee) {
    return {
      isValid: false,
      warnings: [],
      errors: ["Empleado no encontrado"],
    };
  }

  // 2. Obtener configuración de validaciones de la organización directamente
  const orgConfig = await prisma.organization.findUnique({
    where: { id: employee.orgId },
    select: {
      clockInToleranceMinutes: true,
      clockOutToleranceMinutes: true,
      earlyClockInToleranceMinutes: true,
      lateClockOutToleranceMinutes: true,
      nonWorkdayClockInAllowed: true,
      nonWorkdayClockInWarning: true,
    },
  });

  if (!orgConfig) {
    return {
      isValid: false,
      warnings: [],
      errors: ["Configuración de organización no encontrada"],
    };
  }

  const schedule = await getEffectiveSchedule(employeeId, timestamp);

  if (!schedule.isWorkingDay) {
    // Verificar configuración de fichajes en días no laborables
    if (!orgConfig.nonWorkdayClockInAllowed) {
      return {
        isValid: false,
        warnings: [],
        errors: ["No está permitido fichar en días no laborables"],
      };
    }

    // Si está permitido pero hay warning activado
    if (orgConfig.nonWorkdayClockInWarning) {
      return {
        isValid: true,
        warnings: ["Fichaje en día no laboral"],
        errors: [],
      };
    }

    // Permitido sin warning
    return {
      isValid: true,
      warnings: [],
      errors: [],
    };
  }

  // Convertir timestamp a minutos desde medianoche
  const hours = timestamp.getHours();
  const minutes = timestamp.getMinutes();
  const timestampMinutes = hours * 60 + minutes;

  // Buscar el slot esperado según el tipo de entrada
  let expectedSlot: EffectiveTimeSlot | undefined;

  if (entryType === "CLOCK_IN") {
    // Buscar primer slot de WORK
    expectedSlot = schedule.timeSlots.find((slot) => slot.slotType === "WORK");
  } else if (entryType === "CLOCK_OUT") {
    // Buscar último slot de WORK
    const workSlots = schedule.timeSlots.filter((slot) => slot.slotType === "WORK");
    expectedSlot = workSlots[workSlots.length - 1];
  }

  if (!expectedSlot) {
    return {
      isValid: true,
      warnings: ["No se pudo determinar el slot esperado para este fichaje"],
      errors: [],
    };
  }

  // Calcular desviación
  const expectedMinutes = entryType === "CLOCK_IN" ? expectedSlot.startMinutes : expectedSlot.endMinutes;
  const deviationMinutes = timestampMinutes - expectedMinutes;

  const warnings: string[] = [];

  // Aplicar tolerancias según configuración de la organización
  if (entryType === "CLOCK_IN") {
    // Para fichajes de entrada
    if (deviationMinutes > orgConfig.clockInToleranceMinutes) {
      // Fichaje tardío
      warnings.push(`Fichaje tardío: ${deviationMinutes} minutos de retraso`);
    } else if (deviationMinutes < -orgConfig.earlyClockInToleranceMinutes) {
      // Fichaje muy anticipado
      warnings.push(`Fichaje muy anticipado: ${Math.abs(deviationMinutes)} minutos antes de lo esperado`);
    }
  } else if (entryType === "CLOCK_OUT") {
    // Para fichajes de salida
    if (deviationMinutes < -orgConfig.clockOutToleranceMinutes) {
      // Salida anticipada
      warnings.push(`Salida anticipada: ${Math.abs(deviationMinutes)} minutos antes de lo esperado`);
    } else if (deviationMinutes > orgConfig.lateClockOutToleranceMinutes) {
      // Salida muy tardía
      warnings.push(`Salida muy tardía: ${deviationMinutes} minutos después de lo esperado`);
    }
  }

  return {
    isValid: true,
    warnings,
    errors: [],
    expectedSlot,
    actualSlot: {
      startMinutes: timestampMinutes,
      endMinutes: timestampMinutes,
    },
    deviationMinutes,
  };
}

/**
 * Obtiene el próximo cambio de período (ej: de verano a regular).
 *
 * @param employeeId - ID del empleado
 * @param fromDate - Fecha desde la cual buscar
 * @returns Información del cambio de período (o null si no hay cambios próximos)
 */
export async function getNextPeriodChange(employeeId: string, fromDate: Date): Promise<PeriodChange | null> {
  const assignment = await getActiveAssignment(employeeId, fromDate);
  if (!assignment || !assignment.scheduleTemplate) return null;

  const template = assignment.scheduleTemplate;

  // Buscar el siguiente período que empiece después de fromDate
  const futurePeriods = template.periods
    .filter((p) => p.validFrom && p.validFrom > fromDate)
    .sort((a, b) => {
      if (!a.validFrom || !b.validFrom) return 0;
      return a.validFrom.getTime() - b.validFrom.getTime();
    });

  if (futurePeriods.length === 0) return null;

  const currentPeriod = await getActivePeriod(template, fromDate);
  const nextPeriod = futurePeriods[0];

  if (!currentPeriod || !nextPeriod.validFrom) return null;

  return {
    fromPeriod: {
      type: currentPeriod.periodType,
      name: currentPeriod.name ?? undefined,
      endDate: currentPeriod.validTo ?? nextPeriod.validFrom,
    },
    toPeriod: {
      type: nextPeriod.periodType,
      name: nextPeriod.name ?? undefined,
      startDate: nextPeriod.validFrom,
    },
  };
}

// ============================================================================
// Asignaciones Manuales (Planificación / Rostering)
// ============================================================================

/**
 * Busca una asignación manual para una fecha específica.
 */
async function getManualAssignmentForDate(employeeId: string, date: Date, options: { includeDrafts?: boolean } = {}) {
  // Normalizar fecha
  const dateStr = date.toISOString().split("T")[0]; // YYYY-MM-DD
  const dateStart = new Date(dateStr);

  // Construir filtro
  const where: any = {
    employeeId,
    date: dateStart,
  };

  // Si NO se piden borradores, filtrar solo los publicados
  // NOTA: Status CONFLICT tampoco se considera "Efectivo" para el empleado
  if (!options.includeDrafts) {
    where.status = "PUBLISHED";
  }

  return await prisma.manualShiftAssignment.findFirst({
    where,
  });
}

/**
 * Construye el horario efectivo basado en una asignación manual.
 */
async function buildScheduleFromManual(assignment: ManualShiftAssignment, date: Date): Promise<EffectiveSchedule> {
  // 1. Si hay overrides explícitos de hora, usarlos (Prioridad máxima dentro de manual)
  if (assignment.startTimeMinutes !== null && assignment.endTimeMinutes !== null) {
    const duration = assignment.endTimeMinutes - assignment.startTimeMinutes;
    const effectiveSlots: EffectiveTimeSlot[] = [
      {
        startMinutes: assignment.startTimeMinutes,
        endMinutes: assignment.endTimeMinutes,
        slotType: "WORK",
        presenceType: "MANDATORY",
        isMandatory: true,
        description: "Planificación Manual",
      },
    ];

    return {
      date,
      isWorkingDay: true,
      expectedMinutes: duration,
      timeSlots: effectiveSlots,
      source: "MANUAL",
      manualAssignment: {
        id: assignment.id,
        scheduleTemplateId: assignment.scheduleTemplateId,
        costCenterId: assignment.costCenterId,
        startTimeMinutes: assignment.startTimeMinutes,
        endTimeMinutes: assignment.endTimeMinutes,
      },
    };
  }

  // 2. Si no hay overrides, usar la plantilla referenciada
  // Necesitamos cargar la plantilla completa con sus patrones
  if (!assignment.scheduleTemplateId) {
    return {
      date,
      isWorkingDay: false,
      expectedMinutes: 0,
      timeSlots: [],
      source: "MANUAL",
    };
  }

  const template = await prisma.scheduleTemplate.findUnique({
    where: { id: assignment.scheduleTemplateId },
    include: {
      periods: {
        include: {
          workDayPatterns: {
            include: { timeSlots: true },
          },
        },
      },
    },
  });

  if (!template) {
    console.error(`[MANUAL_SCHEDULE] Template ${assignment.scheduleTemplateId} not found`);
    return {
      date,
      isWorkingDay: false,
      expectedMinutes: 0,
      timeSlots: [],
      source: "MANUAL", // Or ERROR
    };
  }

  // Usar la lógica de período activo para determinar qué patrón aplica
  // (Por si la plantilla de turno tiene versiones de verano/invierno)
  const period = await getActivePeriod(template, date);

  if (!period) {
    return {
      date,
      isWorkingDay: false,
      expectedMinutes: 0,
      timeSlots: [],
      source: "MANUAL",
    };
  }

  const dayOfWeek = date.getDay();
  const pattern = period.workDayPatterns.find((p) => p.dayOfWeek === dayOfWeek);

  if (!pattern || !pattern.isWorkingDay) {
    return {
      date,
      isWorkingDay: false,
      expectedMinutes: 0,
      timeSlots: [],
      source: "MANUAL",
    };
  }

  const effectiveSlots: EffectiveTimeSlot[] = pattern.timeSlots.map((slot) => ({
    startMinutes: slot.startTimeMinutes,
    endMinutes: slot.endTimeMinutes,
    slotType: slot.slotType,
    presenceType: slot.presenceType,
    isMandatory: slot.presenceType === "MANDATORY",
    description: slot.description ?? undefined,
  }));

  // Calcular minutos esperados
  let expectedMinutes = 0;
  for (const slot of effectiveSlots) {
    if (String(slot.slotType) !== "BREAK") {
      expectedMinutes += slot.endMinutes - slot.startMinutes;
    }
  }

  return {
    date,
    isWorkingDay: true,
    expectedMinutes,
    timeSlots: effectiveSlots,
    source: "MANUAL",
    periodName: period.name ?? period.periodType,
    manualAssignment: {
      id: assignment.id,
      scheduleTemplateId: assignment.scheduleTemplateId,
      costCenterId: assignment.costCenterId,
    },
  };
}

/**
 * Obtiene el horario efectivo basado en la configuración del contrato (Fallback)
 */
async function getContractBasedSchedule(employeeId: string, date: Date): Promise<EffectiveSchedule> {
  const contract = await prisma.employmentContract.findFirst({
    where: {
      employeeId,
      active: true,
    },
    orderBy: { startDate: "desc" },
  });

  if (!contract) {
    return {
      date,
      isWorkingDay: false,
      expectedMinutes: 0,
      timeSlots: [],
      source: "NO_CONTRACT",
    };
  }

  // Si es tipo TURNO y no se encontró asignación manual (paso 2), entonces es DESCANSO
  if (contract.workScheduleType === "SHIFT") {
    return {
      date,
      isWorkingDay: false,
      expectedMinutes: 0,
      timeSlots: [],
      source: "CONTRACT",
      periodName: "Descanso (Sin turno asignado)",
    };
  }

  // Si es FLEXIBLE, devolver promedio sin slots fijos
  if (contract.workScheduleType === "FLEXIBLE") {
    const weeklyHours = Number(contract.weeklyHours ?? 40);
    const daysPerWeek = Number(contract.workingDaysPerWeek ?? 5);
    const dailyMinutes = (weeklyHours / daysPerWeek) * 60;

    // Asumimos laborable L-V por defecto para flexible si no hay más datos
    const dayOfWeek = date.getDay();
    const isWeekend = dayOfWeek === 0 || dayOfWeek === 6;

    if (isWeekend) {
      return { date, isWorkingDay: false, expectedMinutes: 0, timeSlots: [], source: "CONTRACT" };
    }

    return {
      date,
      isWorkingDay: true,
      expectedMinutes: dailyMinutes,
      timeSlots: [
        {
          startMinutes: 540, // 09:00
          endMinutes: 540 + dailyMinutes,
          slotType: "WORK",
          presenceType: "FLEXIBLE",
          isMandatory: false,
          description: "Horario Flexible",
        },
      ],
      source: "CONTRACT",
      periodName: "Flexible",
    };
  }

  // Si es FIXED, construir horario desde campos legacy
  if (contract.workScheduleType === "FIXED") {
    const dayOfWeek = date.getDay(); // 0=Dom, 1=Lun...

    // Mapeo de día a campos del contrato
    const dayMap = [
      {
        work: contract.workSunday,
        start: contract.sundayStartTime,
        end: contract.sundayEndTime,
        bStart: contract.sundayBreakStartTime,
        bEnd: contract.sundayBreakEndTime,
      }, // 0
      {
        work: contract.workMonday,
        start: contract.mondayStartTime,
        end: contract.mondayEndTime,
        bStart: contract.mondayBreakStartTime,
        bEnd: contract.mondayBreakEndTime,
      }, // 1
      {
        work: contract.workTuesday,
        start: contract.tuesdayStartTime,
        end: contract.tuesdayEndTime,
        bStart: contract.tuesdayBreakStartTime,
        bEnd: contract.tuesdayBreakEndTime,
      }, // 2
      {
        work: contract.workWednesday,
        start: contract.wednesdayStartTime,
        end: contract.wednesdayEndTime,
        bStart: contract.wednesdayBreakStartTime,
        bEnd: contract.wednesdayBreakEndTime,
      }, // 3
      {
        work: contract.workThursday,
        start: contract.thursdayStartTime,
        end: contract.thursdayEndTime,
        bStart: contract.thursdayBreakStartTime,
        bEnd: contract.thursdayBreakEndTime,
      }, // 4
      {
        work: contract.workFriday,
        start: contract.fridayStartTime,
        end: contract.fridayEndTime,
        bStart: contract.fridayBreakStartTime,
        bEnd: contract.fridayBreakEndTime,
      }, // 5
      {
        work: contract.workSaturday,
        start: contract.saturdayStartTime,
        end: contract.saturdayEndTime,
        bStart: contract.saturdayBreakStartTime,
        bEnd: contract.saturdayBreakEndTime,
      }, // 6
    ];

    const config = dayMap[dayOfWeek];

    if (!config?.work || !config.start || !config.end) {
      return {
        date,
        isWorkingDay: false,
        expectedMinutes: 0,
        timeSlots: [],
        source: "CONTRACT",
        periodName: "Descanso Semanal",
      };
    }

    // Parsear horas
    const parseTime = (t: string) => {
      const [h, m] = t.split(":").map(Number);
      return h * 60 + m;
    };

    const startMinutes = parseTime(config.start);
    const endMinutes = parseTime(config.end);

    const timeSlots: EffectiveTimeSlot[] = [];
    let expectedMinutes = 0;

    if (config.bStart && config.bEnd) {
      const breakStart = parseTime(config.bStart);
      const breakEnd = parseTime(config.bEnd);

      // Tramo 1: Inicio -> Pausa
      if (breakStart > startMinutes) {
        timeSlots.push({
          startMinutes,
          endMinutes: breakStart,
          slotType: "WORK",
          presenceType: "MANDATORY",
          isMandatory: true,
        });
        expectedMinutes += breakStart - startMinutes;
      }

      // Pausa
      timeSlots.push({
        startMinutes: breakStart,
        endMinutes: breakEnd,
        slotType: "BREAK",
        presenceType: "MANDATORY",
        isMandatory: true,
        description: "Pausa",
      });

      // Tramo 2: Pausa -> Fin
      if (endMinutes > breakEnd) {
        timeSlots.push({
          startMinutes: breakEnd,
          endMinutes,
          slotType: "WORK",
          presenceType: "MANDATORY",
          isMandatory: true,
        });
        expectedMinutes += endMinutes - breakEnd;
      }
    } else {
      // Jornada continua
      timeSlots.push({
        startMinutes,
        endMinutes,
        slotType: "WORK",
        presenceType: "MANDATORY",
        isMandatory: true,
      });
      expectedMinutes += endMinutes - startMinutes;
    }

    return {
      date,
      isWorkingDay: true,
      expectedMinutes,
      timeSlots,
      source: "CONTRACT",
      periodName: "Horario Fijo",
    };
  }

  // Default fallback
  return {
    date,
    isWorkingDay: false,
    expectedMinutes: 0,
    timeSlots: [],
    source: "CONTRACT",
  };
}<|MERGE_RESOLUTION|>--- conflicted
+++ resolved
@@ -16,11 +16,7 @@
  */
 
 import type { ScheduleTemplate, SchedulePeriod, WorkDayPattern, TimeSlot, ManualShiftAssignment } from "@prisma/client";
-<<<<<<< HEAD
-import { differenceInDays, startOfWeek, addDays } from "date-fns";
-=======
 import { differenceInDays, startOfWeek, endOfWeek, addDays } from "date-fns";
->>>>>>> 63cd7b4b
 
 import { prisma } from "@/lib/prisma";
 import type {
@@ -32,92 +28,6 @@
 } from "@/types/schedule";
 
 // ============================================================================
-<<<<<<< HEAD
-// Funciones Auxiliares para construcción de horarios
-// ============================================================================
-
-interface AbsenceData {
-  type: string;
-  reason?: string;
-  isPartial: boolean;
-  startTime?: number;
-  endTime?: number;
-  durationMinutes?: number;
-}
-
-interface PeriodWithPatterns {
-  name: string | null;
-  periodType: string;
-  workDayPatterns: Array<{
-    dayOfWeek: number;
-    isWorkingDay: boolean;
-    timeSlots: Array<{
-      startTimeMinutes: unknown;
-      endTimeMinutes: unknown;
-      slotType: string;
-      presenceType: string;
-      description: string | null;
-    }>;
-  }>;
-}
-
-/**
- * Construye el horario efectivo para un día a partir de un período.
- * Función auxiliar extraída para reducir la profundidad de anidamiento.
- */
-function buildScheduleFromPeriod(
-  period: PeriodWithPatterns,
-  currentDate: Date,
-  absenceData: AbsenceData | null,
-): EffectiveSchedule {
-  const dayOfWeek = currentDate.getDay();
-  const pattern = period.workDayPatterns.find((p) => p.dayOfWeek === dayOfWeek);
-
-  if (!pattern || !pattern.isWorkingDay) {
-    return {
-      date: new Date(currentDate),
-      isWorkingDay: false,
-      expectedMinutes: 0,
-      timeSlots: [],
-      source: "PERIOD",
-      periodName: period.name ?? period.periodType,
-    };
-  }
-
-  const effectiveSlots: EffectiveTimeSlot[] = pattern.timeSlots.map((slot) => ({
-    startMinutes: Number(slot.startTimeMinutes),
-    endMinutes: Number(slot.endTimeMinutes),
-    slotType: slot.slotType,
-    presenceType: slot.presenceType,
-    isMandatory: slot.presenceType === "MANDATORY",
-    description: slot.description ?? undefined,
-  }));
-
-  let expectedMinutes = effectiveSlots.reduce((acc, slot) => {
-    if (String(slot.slotType).trim().toUpperCase() !== "BREAK") {
-      return acc + (slot.endMinutes - slot.startMinutes);
-    }
-    return acc;
-  }, 0);
-
-  if (absenceData?.isPartial && absenceData.durationMinutes) {
-    expectedMinutes = Math.max(0, expectedMinutes - absenceData.durationMinutes);
-  }
-
-  return {
-    date: new Date(currentDate),
-    isWorkingDay: true,
-    expectedMinutes,
-    timeSlots: effectiveSlots,
-    source: "PERIOD",
-    periodName: period.name ?? period.periodType,
-    ...(absenceData?.isPartial ? { absence: absenceData } : {}),
-  };
-}
-
-// ============================================================================
-=======
->>>>>>> 63cd7b4b
 // Función Principal: Obtener Horario Efectivo (Rango) - OPTIMIZADA
 // ============================================================================
 
@@ -137,10 +47,6 @@
   const end = new Date(endDate);
   end.setHours(23, 59, 59, 999);
 
-<<<<<<< HEAD
-  // 2. Obtener datos en lote (Bulk Fetching)
-  const [absences, manualAssignments, assignments, exceptions, contracts, employee] = await Promise.all([
-=======
   // 2. Obtener datos del empleado para scope de excepciones
   const employee = await prisma.employee.findUnique({
     where: { id: employeeId },
@@ -171,7 +77,6 @@
 
   // 3. Obtener datos en lote (Bulk Fetching)
   const [absences, manualAssignments, assignments, exceptions] = await Promise.all([
->>>>>>> 63cd7b4b
     // Absences
     prisma.ptoRequest.findMany({
       where: {
@@ -243,43 +148,6 @@
           // Recurrentes (mismo mes/día, comprobar en memoria)
           { isRecurring: true },
         ],
-<<<<<<< HEAD
-        // Filtros de alcance (se refinarán en memoria por día)
-        AND: [
-          {
-            OR: [
-              { employeeId },
-              { isGlobal: true },
-              { departmentId: { not: null } }, // Traemos todas las de dept/cc y filtramos en memoria
-              { costCenterId: { not: null } },
-              { scheduleTemplateId: { not: null } },
-            ],
-          },
-        ],
-      },
-      include: { overrideSlots: { orderBy: { startTimeMinutes: "asc" } } },
-    }),
-    // Contracts (for Dept/CC context)
-    prisma.employmentContract.findMany({
-      where: {
-        employeeId,
-        active: true,
-        startDate: { lte: end },
-        OR: [{ endDate: null }, { endDate: { gte: start } }],
-      },
-      orderBy: { startDate: "desc" },
-    }),
-    // Employee Info (OrgId)
-    prisma.employee.findUnique({
-      where: { id: employeeId },
-      select: { orgId: true },
-    }),
-  ]);
-
-  if (!employee) return [];
-
-  // 3. Procesar día por día
-=======
         // Scope: empleado, plantilla, departamento, centro o global
         OR: [{ employeeId }, { departmentId }, { costCenterId }, { isGlobal: true, orgId: employee.orgId }],
       },
@@ -287,38 +155,10 @@
   ]);
 
   // 4. Iterar sobre cada día del rango
->>>>>>> 63cd7b4b
   const schedules: EffectiveSchedule[] = [];
   const currentDate = new Date(start);
 
   while (currentDate <= end) {
-<<<<<<< HEAD
-    // A. Contexto del día
-    const currentDayStart = new Date(currentDate);
-    currentDayStart.setHours(0, 0, 0, 0);
-    const currentDayEnd = new Date(currentDate);
-    currentDayEnd.setHours(23, 59, 59, 999);
-
-    // B. Buscar datos aplicables al día
-    // 1. Absence
-    const absence = absences.find((a) => a.startDate <= currentDayEnd && a.endDate >= currentDayStart);
-    const absenceData = absence
-      ? {
-          type: absence.absenceType.name,
-          reason: absence.reason ?? undefined,
-          isPartial:
-            absence.absenceType.allowPartialDays &&
-            absence.startTime !== null &&
-            absence.endTime !== null &&
-            absence.durationMinutes !== null,
-          startTime: absence.startTime ? Number(absence.startTime) : undefined,
-          endTime: absence.endTime ? Number(absence.endTime) : undefined,
-          durationMinutes: absence.durationMinutes ? Number(absence.durationMinutes) : undefined,
-        }
-      : null;
-
-    // 2. Manual Assignment (Prioridad Crítica)
-=======
     const currentDayStart = new Date(currentDate);
     currentDayStart.setHours(0, 0, 0, 0);
 
@@ -345,7 +185,6 @@
     }
 
     // 4.2 Buscar asignación manual para este día
->>>>>>> 63cd7b4b
     const manualAssignment = manualAssignments.find((m) => {
       const mDate = new Date(m.date);
       mDate.setHours(0, 0, 0, 0);
@@ -354,10 +193,6 @@
 
     if (manualAssignment) {
       const schedule = await buildScheduleFromManual(manualAssignment, new Date(currentDate));
-<<<<<<< HEAD
-      // Aplicar ausencia parcial si existe
-=======
->>>>>>> 63cd7b4b
       if (absenceData && absenceData.isPartial && absenceData.durationMinutes) {
         schedule.expectedMinutes = Math.max(0, schedule.expectedMinutes - absenceData.durationMinutes);
         schedule.absence = absenceData;
@@ -367,35 +202,6 @@
       continue;
     }
 
-<<<<<<< HEAD
-    // 3. Contract Context (para Dept/CC)
-    const contract = contracts.find(
-      (c) => c.startDate <= currentDayEnd && (!c.endDate || c.endDate >= currentDayStart),
-    );
-    const departmentId = contract?.departmentId;
-    const costCenterId = contract?.costCenterId;
-
-    // 4. Active Assignment (Template)
-    const assignment = assignments.find(
-      (a) => a.validFrom <= currentDayEnd && (!a.validTo || a.validTo >= currentDayStart),
-    );
-    let template = assignment?.scheduleTemplate;
-
-    if (assignment?.assignmentType === "ROTATION" && assignment.rotationPattern) {
-      const rotationStep = calculateRotationStep(
-        assignment.rotationPattern,
-        assignment.rotationStartDate!,
-        currentDate,
-      );
-      template = rotationStep.scheduleTemplate;
-    }
-    const templateId = template?.id;
-
-    // 5. Exception (Prioridad Alta)
-    // Filtrar excepciones aplicables
-    const validExceptions = exceptions.filter((e) => {
-      // Validar fecha/recurrencia
-=======
     // 4.3 Buscar asignación activa (template o rotación)
     const assignment = assignments.find((a) => {
       const vFrom = new Date(a.validFrom);
@@ -417,7 +223,6 @@
 
     // 4.4 Buscar excepción para este día
     const validExceptions = exceptions.filter((e) => {
->>>>>>> 63cd7b4b
       let matchesDate = false;
       if (e.isRecurring) {
         const eDate = new Date(e.date);
@@ -453,10 +258,6 @@
       validExceptions.find((e) => e.isGlobal);
 
     if (prioritizedException) {
-<<<<<<< HEAD
-      // Manejo especial de excepciones si hay ausencia total (DÍA COMPLETO)
-=======
->>>>>>> 63cd7b4b
       if (absenceData && !absenceData.isPartial) {
         schedules.push({
           date: new Date(currentDate),
@@ -471,10 +272,6 @@
       }
 
       const schedule = buildScheduleFromException(prioritizedException, new Date(currentDate));
-<<<<<<< HEAD
-      // Aplicar ausencia parcial si existe
-=======
->>>>>>> 63cd7b4b
       if (absenceData && absenceData.isPartial && absenceData.durationMinutes) {
         schedule.expectedMinutes = Math.max(0, schedule.expectedMinutes - absenceData.durationMinutes);
         schedule.absence = absenceData;
@@ -484,12 +281,7 @@
       continue;
     }
 
-<<<<<<< HEAD
-    // 6. Absence (Día completo - Prioridad Máxima si no hubo manual/excepción específica que lo anule, aunque ausencia suele ganar)
-    // Nota: La lógica original ponía Absence primero. Aquí lo chequeamos antes de entrar a Template.
-=======
     // 4.5 Ausencia de día completo (si no hay manual/excepción)
->>>>>>> 63cd7b4b
     if (absenceData && !absenceData.isPartial) {
       schedules.push({
         date: new Date(currentDate),
@@ -503,19 +295,9 @@
       continue;
     }
 
-<<<<<<< HEAD
-    // 7. Template Resolution (Prioridad Media)
-    if (template) {
-      // Buscar período activo en memoria
-      // Reutilizamos la lógica de getActivePeriod pero en memoria
-      // getActivePeriod es async en el original pero solo filtra la lista que ya tenemos cargada en 'template'
-      // Así que podemos hacerlo síncrono aquí.
-      const applicablePeriods = template.periods.filter((period) => {
-=======
     // 4.6 Template Resolution
     if (template) {
       const applicablePeriods = template.periods.filter((period: any) => {
->>>>>>> 63cd7b4b
         const pStart = period.validFrom;
         const pEnd = period.validTo;
         if (pStart && currentDate < pStart) return false;
@@ -523,26 +305,6 @@
         return true;
       });
       const priorityOrder: any = { SPECIAL: 3, INTENSIVE: 2, REGULAR: 1 };
-<<<<<<< HEAD
-      applicablePeriods.sort((a, b) => (priorityOrder[b.periodType] ?? 0) - (priorityOrder[a.periodType] ?? 0));
-      const period = applicablePeriods[0];
-
-      if (period) {
-        const daySchedule = buildScheduleFromPeriod(period, currentDate, absenceData);
-        schedules.push(daySchedule);
-        currentDate.setDate(currentDate.getDate() + 1);
-        continue;
-      }
-    }
-
-    // 8. Fallback Contract (Si no hay template o periodo)
-    // Reutilizamos getContractBasedSchedule (esto hará 1 query por día, pero es fallback)
-    // Podríamos optimizarlo pasando el contrato ya fetcheado si quisiéramos refactorizar getContractBasedSchedule
-    // Por ahora, dejémoslo así para minimizar riesgo en fallback.
-    const contractSchedule = await getContractBasedSchedule(employeeId, new Date(currentDate));
-    schedules.push(contractSchedule);
-
-=======
       applicablePeriods.sort(
         (a: any, b: any) => (priorityOrder[b.periodType] ?? 0) - (priorityOrder[a.periodType] ?? 0),
       );
@@ -605,7 +367,6 @@
     // 4.7 Fallback Contract
     const contractSchedule = await getContractBasedSchedule(employeeId, new Date(currentDate));
     schedules.push(contractSchedule);
->>>>>>> 63cd7b4b
     currentDate.setDate(currentDate.getDate() + 1);
   }
 
@@ -1310,6 +1071,8 @@
 }
 
 /**
+ * Obtiene el horario de una semana completa (lunes a domingo).
+ *
  * @param employeeId - ID del empleado
  * @param weekStart - Inicio de la semana (cualquier día de la semana)
  * @param options - Opciones adicionales
@@ -1321,20 +1084,17 @@
   options: { includeDrafts?: boolean } = {},
 ): Promise<WeekSchedule> {
   const start = startOfWeek(weekStart, { weekStartsOn: 1 }); // Lunes
-  const end = addDays(start, 6); // Domingo
-
-  const days: EffectiveSchedule[] = await getEffectiveScheduleForRange(employeeId, start, end, options);
-
-<<<<<<< HEAD
-  const totalExpectedMinutes = days.reduce((sum, day) => sum + day.expectedMinutes, 0);
-=======
+  const end = endOfWeek(weekStart, { weekStartsOn: 1 }); // Domingo
+
+  const days: EffectiveSchedule[] = [];
+  let totalExpectedMinutes = 0;
+
   for (let i = 0; i < 7; i++) {
     const date = addDays(start, i);
     const schedule = await getEffectiveSchedule(employeeId, date, options);
     days.push(schedule);
     totalExpectedMinutes += schedule.expectedMinutes;
   }
->>>>>>> 63cd7b4b
 
   return {
     weekStart: start,
