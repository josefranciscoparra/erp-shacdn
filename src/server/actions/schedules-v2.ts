"use server";

/**
 * Sistema de Horarios V2.0 - Server Actions
 *
 * Lógica de negocio para el nuevo sistema flexible de horarios:
 * - Resolución de horario efectivo (prioridades)
 * - CRUD de plantillas, períodos, patrones
 * - Asignación a empleados
 * - Cálculo de horarios semanales
 */

import {
  startOfWeek,
  endOfWeek,
  addDays,
  isBefore,
  isAfter,
  isWithinInterval,
  differenceInDays,
  differenceInMinutes,
} from "date-fns";

import { auth } from "@/lib/auth";
import { prisma } from "@/lib/prisma";
import { minutesToHours } from "@/lib/schedule-helpers";
import type {
  EffectiveSchedule,
  EffectiveTimeSlot,
  WeekSchedule,
  ActionResponse,
  CreateScheduleTemplateInput,
  CreateSchedulePeriodInput,
  UpdateWorkDayPatternInput,
  CreateEmployeeScheduleAssignmentInput,
  ScheduleTemplateFilters,
  CreateManualShiftAssignmentInput,
  CreateShiftRotationPatternInput,
  CreateShiftRotationStepInput,
  ManualShiftStatus,
  ScheduleValidationConflict,
} from "@/types/schedule";

// ============================================================================
// Helpers Internos
// ============================================================================

/**
 * Obtiene la sesión actual o lanza error
 */
async function requireAuth() {
  const session = await auth();
  if (!session?.user?.id) {
    throw new Error("No autenticado");
  }
  return session;
}

/**
 * Verifica que el usuario pertenezca a una organización
 */
async function requireOrg() {
  const session = await requireAuth();
  if (!session.user.orgId) {
    throw new Error("Usuario sin organización");
  }
  return { session, orgId: session.user.orgId };
}

// ============================================================================
// RESOLUCIÓN DE HORARIO EFECTIVO (Core Logic)
// ============================================================================

/**
 * Obtiene el horario efectivo de un empleado para un día específico
 *
 * Aplica la lógica de prioridades:
 * 1. Ausencias (vacaciones/permisos) → No trabaja
 * 2. Excepciones de día específico
 * 3. Período activo (SPECIAL > INTENSIVE > REGULAR por fechas)
 * 4. Plantilla base
 *
 * @param employeeId ID del empleado
 * @param date Fecha a consultar
 * @returns Horario efectivo para ese día
 */
export async function getEffectiveSchedule(employeeId: string, date: Date): Promise<EffectiveSchedule> {
  const { orgId } = await requireOrg();

  // 1. Verificar ausencias (vacaciones, permisos)
  const absence = await prisma.ptoRequest.findFirst({
    where: {
      employeeId,
      orgId,
      status: "APPROVED",
      startDate: { lte: date },
      endDate: { gte: date },
    },
    include: {
      absenceType: true,
    },
  });

  if (absence) {
    return {
      date,
      isWorkingDay: false,
      expectedMinutes: 0,
      timeSlots: [],
      source: "ABSENCE",
      absence: {
        type: absence.absenceType.name,
        reason: absence.reason ?? undefined,
      },
    };
  }

  // 2. Buscar excepción de día
  const exception = await prisma.exceptionDayOverride.findFirst({
    where: {
      OR: [
        { employeeId, date }, // Excepción específica del empleado
        { employeeId: null, date }, // Excepción general para todos
      ],
      orgId,
    },
    include: {
      overrideSlots: true,
    },
  });

  if (exception) {
    const timeSlots: EffectiveTimeSlot[] = exception.overrideSlots.map((slot) => ({
      startMinutes: slot.startTimeMinutes,
      endMinutes: slot.endTimeMinutes,
      slotType: slot.slotType,
      presenceType: slot.presenceType,
      isMandatory: slot.presenceType === "MANDATORY",
      description: slot.description ?? undefined,
    }));

    const expectedMinutes = timeSlots
      .filter((slot) => slot.slotType === "WORK")
      .reduce((sum, slot) => sum + (slot.endMinutes - slot.startMinutes), 0);

    return {
      date,
      isWorkingDay: timeSlots.length > 0,
      expectedMinutes,
      timeSlots,
      source: "EXCEPTION",
      periodName: exception.reason ?? "Día excepcional",
    };
  }

  // 3. Obtener asignación activa del empleado
  const assignment = await prisma.employeeScheduleAssignment.findFirst({
    where: {
      employeeId,
      isActive: true,
      validFrom: { lte: date },
      OR: [{ validTo: null }, { validTo: { gte: date } }],
    },
    include: {
      scheduleTemplate: {
        include: {
          periods: {
            include: {
              workDayPatterns: {
                include: {
                  timeSlots: true,
                },
              },
            },
          },
        },
      },
      rotationPattern: {
        include: {
          steps: {
            include: {
              scheduleTemplate: {
                include: {
                  periods: {
                    include: {
                      workDayPatterns: {
                        include: {
                          timeSlots: true,
                        },
                      },
                    },
                  },
                },
              },
            },
            orderBy: {
              stepOrder: "asc",
            },
          },
        },
      },
    },
  });

  if (!assignment) {
    return {
      date,
      isWorkingDay: false,
      expectedMinutes: 0,
      timeSlots: [],
      source: "NO_ASSIGNMENT",
    };
  }

  // 4. Si es rotación, calcular qué step toca
  let template = assignment.scheduleTemplate;

  if (assignment.assignmentType === "ROTATION" && assignment.rotationPattern && assignment.rotationStartDate) {
    const daysSinceStart = differenceInDays(date, assignment.rotationStartDate);

    // Calcular en qué step de la rotación estamos
    let accumulatedDays = 0;
    let currentStep = assignment.rotationPattern.steps[0];

    for (const step of assignment.rotationPattern.steps) {
      if (daysSinceStart < accumulatedDays + step.durationDays) {
        currentStep = step;
        break;
      }
      accumulatedDays += step.durationDays;
    }

    // Si llegamos al final de la rotación, reiniciar
    const totalRotationDays = assignment.rotationPattern.steps.reduce((sum, step) => sum + step.durationDays, 0);
    const dayInRotation = daysSinceStart % totalRotationDays;

    accumulatedDays = 0;
    for (const step of assignment.rotationPattern.steps) {
      if (dayInRotation < accumulatedDays + step.durationDays) {
        currentStep = step;
        break;
      }
      accumulatedDays += step.durationDays;
    }

    template = currentStep?.scheduleTemplate ?? null;
  }

  if (!template) {
    return {
      date,
      isWorkingDay: false,
      expectedMinutes: 0,
      timeSlots: [],
      source: "NO_ASSIGNMENT",
    };
  }

  // 5. Buscar periodo activo (SPECIAL > INTENSIVE > REGULAR)
  const activePeriods = template.periods.filter((period) => {
    const validFrom = period.validFrom ?? new Date("1900-01-01");
    const validTo = period.validTo ?? new Date("2100-12-31");
    return isWithinInterval(date, { start: validFrom, end: validTo });
  });

  // Ordenar por prioridad: SPECIAL > INTENSIVE > REGULAR
  const periodPriority = { SPECIAL: 3, INTENSIVE: 2, REGULAR: 1 };
  activePeriods.sort((a, b) => periodPriority[b.periodType] - periodPriority[a.periodType]);

  const period = activePeriods[0];

  if (!period) {
    return {
      date,
      isWorkingDay: false,
      expectedMinutes: 0,
      timeSlots: [],
      source: "TEMPLATE",
    };
  }

  // 6. Obtener patrón del día de semana
  const dayOfWeek = date.getDay();
  const pattern = period.workDayPatterns.find((p) => p.dayOfWeek === dayOfWeek);

  if (!pattern || !pattern.isWorkingDay) {
    return {
      date,
      isWorkingDay: false,
      expectedMinutes: 0,
      timeSlots: [],
      source: "PERIOD",
      periodName: period.name ?? period.periodType,
    };
  }

  // 7. Obtener time slots
  const timeSlots: EffectiveTimeSlot[] = pattern.timeSlots.map((slot) => ({
    startMinutes: slot.startTimeMinutes,
    endMinutes: slot.endTimeMinutes,
    slotType: slot.slotType,
    presenceType: slot.presenceType,
    isMandatory: slot.presenceType === "MANDATORY",
    description: slot.description ?? undefined,
  }));

  const expectedMinutes = timeSlots
    .filter((slot) => slot.slotType === "WORK")
    .reduce((sum, slot) => sum + (slot.endMinutes - slot.startMinutes), 0);

  return {
    date,
    isWorkingDay: true,
    expectedMinutes,
    timeSlots,
    source: "PERIOD",
    periodName: period.name ?? period.periodType,
  };
}

/**
 * Obtiene el horario semanal completo de un empleado
 *
 * @param employeeId ID del empleado
 * @param weekStart Inicio de la semana (lunes)
 * @returns Horario completo de la semana (7 días)
 */
export async function getWeekSchedule(employeeId: string, weekStart: Date): Promise<WeekSchedule> {
  await requireOrg();

  const weekEnd = endOfWeek(weekStart, { weekStartsOn: 1 });
  const days: EffectiveSchedule[] = [];

  // Generar horario para cada día de la semana
  for (let i = 0; i < 7; i++) {
    const date = addDays(weekStart, i);
    const schedule = await getEffectiveSchedule(employeeId, date);
    days.push(schedule);
  }

  const totalExpectedMinutes = days.reduce((sum, day) => sum + day.expectedMinutes, 0);

  return {
    weekStart,
    weekEnd,
    days,
    totalExpectedMinutes,
    totalExpectedHours: minutesToHours(totalExpectedMinutes),
  };
}

// ============================================================================
// CRUD de ScheduleTemplate
// ============================================================================

/**
 * Crea una nueva plantilla de horario
 */
export async function createScheduleTemplate(
  data: CreateScheduleTemplateInput,
): Promise<ActionResponse<{ id: string }>> {
  try {
    const { orgId } = await requireOrg();

    const template = await prisma.scheduleTemplate.create({
      data: {
        name: data.name,
        description: data.description,
        templateType: data.templateType,
        orgId,
      },
    });

    return { success: true, data: { id: template.id } };
  } catch (error) {
    console.error("Error creating schedule template:", error);
    return {
      success: false,
      error: "Error al crear plantilla de horario",
    };
  }
}

/**
 * Actualiza una plantilla de horario existente
 */
export async function updateScheduleTemplate(
  id: string,
  data: Partial<CreateScheduleTemplateInput>,
): Promise<ActionResponse> {
  try {
    const { orgId } = await requireOrg();

    await prisma.scheduleTemplate.update({
      where: { id, orgId },
      data: {
        name: data.name,
        description: data.description,
        templateType: data.templateType,
      },
    });

    return { success: true };
  } catch (error) {
    console.error("Error updating schedule template:", error);
    return {
      success: false,
      error: "Error al actualizar plantilla de horario",
    };
  }
}

/**
 * Elimina una plantilla de horario
 */
export async function deleteScheduleTemplate(id: string): Promise<ActionResponse> {
  try {
    const { orgId } = await requireOrg();

    // Verificar que no esté asignada a ningún empleado
    const assignmentsCount = await prisma.employeeScheduleAssignment.count({
      where: {
        scheduleTemplateId: id,
        isActive: true,
      },
    });

    if (assignmentsCount > 0) {
      return {
        success: false,
        error: `No se puede eliminar: ${assignmentsCount} empleado(s) tienen esta plantilla asignada`,
      };
    }

    await prisma.scheduleTemplate.delete({
      where: { id, orgId },
    });

    return { success: true };
  } catch (error) {
    console.error("Error deleting schedule template:", error);
    return {
      success: false,
      error: "Error al eliminar plantilla de horario",
    };
  }
}

/**
 * Duplica una plantilla de horario existente
 */
export async function duplicateScheduleTemplate(id: string, newName: string): Promise<ActionResponse<{ id: string }>> {
  try {
    const { orgId } = await requireOrg();

    // Obtener plantilla original con toda su estructura
    const original = await prisma.scheduleTemplate.findUnique({
      where: { id, orgId },
      include: {
        periods: {
          include: {
            workDayPatterns: {
              include: {
                timeSlots: true,
              },
            },
          },
        },
      },
    });

    if (!original) {
      return { success: false, error: "Plantilla no encontrada" };
    }

    // Crear duplicado con toda la estructura
    const duplicate = await prisma.scheduleTemplate.create({
      data: {
        name: newName,
        description: original.description,
        templateType: original.templateType,
        orgId,
        periods: {
          create: original.periods.map((period) => ({
            periodType: period.periodType,
            name: period.name,
            validFrom: period.validFrom,
            validTo: period.validTo,
            workDayPatterns: {
              create: period.workDayPatterns.map((pattern) => ({
                dayOfWeek: pattern.dayOfWeek,
                isWorkingDay: pattern.isWorkingDay,
                timeSlots: {
                  create: pattern.timeSlots.map((slot) => ({
                    startTimeMinutes: slot.startTimeMinutes,
                    endTimeMinutes: slot.endTimeMinutes,
                    slotType: slot.slotType,
                    presenceType: slot.presenceType,
                    description: slot.description,
                  })),
                },
              })),
            },
          })),
        },
      },
    });

    return { success: true, data: { id: duplicate.id } };
  } catch (error) {
    console.error("Error duplicating schedule template:", error);
    return {
      success: false,
      error: "Error al duplicar plantilla de horario",
    };
  }
}

/**
 * Obtiene todas las plantillas de horario de la organización
 */
export async function getScheduleTemplates(filters?: ScheduleTemplateFilters) {
  const { orgId } = await requireOrg();

  const templates = await prisma.scheduleTemplate.findMany({
    where: {
      orgId,
      templateType: filters?.templateType,
      isActive: filters?.isActive,
      name: filters?.search ? { contains: filters.search, mode: "insensitive" } : undefined,
    },
    include: {
      periods: {
        include: {
          workDayPatterns: {
            include: {
              timeSlots: true,
            },
          },
        },
      },
      _count: {
        select: {
          employeeAssignments: {
            where: { isActive: true },
          },
        },
      },
    },
    orderBy: { name: "asc" },
  });

  return templates;
}

/**
 * Obtiene una plantilla específica por ID
 */
export async function getScheduleTemplateById(id: string) {
  const { orgId } = await requireOrg();

  const template = await prisma.scheduleTemplate.findUnique({
    where: { id, orgId },
    include: {
      periods: {
        include: {
          workDayPatterns: {
            include: {
              timeSlots: true,
            },
            orderBy: { dayOfWeek: "asc" },
          },
        },
        orderBy: { periodType: "asc" },
      },
      employeeAssignments: {
        where: { isActive: true },
        include: {
          employee: {
            select: {
              id: true,
              firstName: true,
              lastName: true,
              employeeNumber: true,
            },
          },
        },
      },
      _count: {
        select: {
          employeeAssignments: {
            where: { isActive: true },
          },
          periods: true,
        },
      },
    },
  });

  if (!template) return null;

  // Serializar Decimals a números para Next.js
  return {
    ...template,
    periods: template.periods.map((period) => ({
      ...period,
      workDayPatterns: period.workDayPatterns.map((pattern) => ({
        ...pattern,
        timeSlots: pattern.timeSlots.map((slot) => ({
          ...slot,
          startTimeMinutes: Number(slot.startTimeMinutes),
          endTimeMinutes: Number(slot.endTimeMinutes),
        })),
      })),
    })),
  };
}

// ============================================================================
// Gestión de SchedulePeriod
// ============================================================================

/**
 * Crea un nuevo período en una plantilla
 */
export async function createSchedulePeriod(data: CreateSchedulePeriodInput): Promise<ActionResponse<{ id: string }>> {
  try {
    const { orgId } = await requireOrg();

    // Verificar que la plantilla existe y pertenece a la org
    const template = await prisma.scheduleTemplate.findUnique({
      where: { id: data.scheduleTemplateId, orgId },
    });

    if (!template) {
      return { success: false, error: "Plantilla no encontrada" };
    }

    const period = await prisma.schedulePeriod.create({
      data: {
        scheduleTemplateId: data.scheduleTemplateId,
        periodType: data.periodType,
        name: data.name,
        validFrom: data.validFrom,
        validTo: data.validTo,
      },
    });

    return { success: true, data: { id: period.id } };
  } catch (error) {
    console.error("Error creating schedule period:", error);
    return { success: false, error: "Error al crear período" };
  }
}

/**
 * Actualiza un período existente
 */
export async function updateSchedulePeriod(
  id: string,
  data: Partial<CreateSchedulePeriodInput>,
): Promise<ActionResponse> {
  try {
    await requireOrg();

    await prisma.schedulePeriod.update({
      where: { id },
      data: {
        periodType: data.periodType,
        name: data.name,
        validFrom: data.validFrom,
        validTo: data.validTo,
      },
    });

    return { success: true };
  } catch (error) {
    console.error("Error updating schedule period:", error);
    return { success: false, error: "Error al actualizar período" };
  }
}

/**
 * Elimina un período
 */
export async function deleteSchedulePeriod(id: string): Promise<ActionResponse> {
  try {
    await requireOrg();

    await prisma.schedulePeriod.delete({
      where: { id },
    });

    return { success: true };
  } catch (error) {
    console.error("Error deleting schedule period:", error);
    return { success: false, error: "Error al eliminar período" };
  }
}

// ============================================================================
// Gestión de WorkDayPattern + TimeSlot
// ============================================================================

/**
 * Actualiza el patrón de un día de la semana en un período
 * Reemplaza completamente los time slots del día
 */
export async function updateWorkDayPattern(
  periodId: string,
  dayOfWeek: number,
  data: UpdateWorkDayPatternInput,
): Promise<ActionResponse> {
  try {
    await requireOrg();

    // Buscar o crear el patrón del día
    let pattern = await prisma.workDayPattern.findFirst({
      where: {
        schedulePeriodId: periodId,
        dayOfWeek,
      },
    });

    if (!pattern) {
      pattern = await prisma.workDayPattern.create({
        data: {
          schedulePeriodId: periodId,
          dayOfWeek,
          isWorkingDay: data.isWorkingDay,
        },
      });
    } else {
      // Actualizar workingDay flag
      pattern = await prisma.workDayPattern.update({
        where: { id: pattern.id },
        data: { isWorkingDay: data.isWorkingDay },
      });
    }

    // Eliminar todos los time slots existentes
    await prisma.timeSlot.deleteMany({
      where: { workDayPatternId: pattern.id },
    });

    // Crear los nuevos time slots
    if (data.timeSlots.length > 0) {
      await prisma.timeSlot.createMany({
        data: data.timeSlots.map((slot) => ({
          workDayPatternId: pattern.id,
          startTimeMinutes: slot.startTimeMinutes,
          endTimeMinutes: slot.endTimeMinutes,
          slotType: slot.slotType,
          presenceType: slot.presenceType,
          description: slot.description,
        })),
      });
    }

    return { success: true };
  } catch (error) {
    console.error("Error updating work day pattern:", error);
    return { success: false, error: "Error al actualizar patrón del día" };
  }
}

/**
 * Copia el patrón de un día a otros días de la semana
 */
export async function copyWorkDayPattern(
  periodId: string,
  sourceDayOfWeek: number,
  targetDaysOfWeek: number[],
): Promise<ActionResponse> {
  try {
    await requireOrg();

    // Obtener patrón fuente
    const sourcePattern = await prisma.workDayPattern.findFirst({
      where: {
        schedulePeriodId: periodId,
        dayOfWeek: sourceDayOfWeek,
      },
      include: {
        timeSlots: true,
      },
    });

    if (!sourcePattern) {
      return { success: false, error: "Patrón fuente no encontrado" };
    }

    // Copiar a cada día destino
    for (const targetDay of targetDaysOfWeek) {
      await updateWorkDayPattern(periodId, targetDay, {
        isWorkingDay: sourcePattern.isWorkingDay,
        timeSlots: sourcePattern.timeSlots.map((slot) => ({
          startTimeMinutes: slot.startTimeMinutes,
          endTimeMinutes: slot.endTimeMinutes,
          slotType: slot.slotType,
          presenceType: slot.presenceType,
          description: slot.description ?? undefined,
        })),
      });
    }

    return { success: true };
  } catch (error) {
    console.error("Error copying work day pattern:", error);
    return { success: false, error: "Error al copiar patrón" };
  }
}

// ============================================================================
// Gestión de EmployeeScheduleAssignment
// ============================================================================

/**
 * Asigna un horario a un empleado
 */
export async function assignScheduleToEmployee(
  data: CreateEmployeeScheduleAssignmentInput,
): Promise<ActionResponse<{ id: string }>> {
  try {
    const { orgId } = await requireOrg();

    // Verificar que el empleado existe y pertenece a la org
    const employee = await prisma.employee.findUnique({
      where: { id: data.employeeId, orgId },
    });

    if (!employee) {
      return { success: false, error: "Empleado no encontrado" };
    }

    // Si se está asignando una plantilla, inferir el assignmentType del templateType
    let assignmentType = data.assignmentType;
    if (data.scheduleTemplateId && !assignmentType) {
      const template = await prisma.scheduleTemplate.findUnique({
        where: { id: data.scheduleTemplateId },
        select: { templateType: true },
      });
      if (template) {
        // Mapear templateType a assignmentType (son iguales en este caso)
        assignmentType = template.templateType as any;
      }
    }

    // Si aún no hay assignmentType, usar FIXED como default
    if (!assignmentType) {
      assignmentType = "FIXED" as any;
    }

    // Cerrar fecha de asignaciones anteriores que se solapen
    // En lugar de desactivarlas (isActive: false), ajustamos su validTo
    // al día anterior del nuevo horario para mantener el historial correcto
    const dayBeforeNew = new Date(data.validFrom);
    dayBeforeNew.setDate(dayBeforeNew.getDate() - 1);
    dayBeforeNew.setHours(23, 59, 59, 999);

    await prisma.employeeScheduleAssignment.updateMany({
      where: {
        employeeId: data.employeeId,
        isActive: true,
        OR: [
          {
            validFrom: { lte: data.validTo ?? new Date("2100-12-31") },
            validTo: { gte: data.validFrom },
          },
          {
            validFrom: { lte: data.validTo ?? new Date("2100-12-31") },
            validTo: null,
          },
        ],
      },
      data: {
        validTo: dayBeforeNew,
        // Mantenemos isActive: true para que las consultas históricas funcionen
      },
    });

    // Crear nueva asignación
    const assignment = await prisma.employeeScheduleAssignment.create({
      data: {
        employeeId: data.employeeId,
        assignmentType: assignmentType,
        scheduleTemplateId: data.scheduleTemplateId,
        rotationPatternId: data.rotationPatternId,
        rotationStartDate: data.rotationStartDate,
        validFrom: data.validFrom,
        validTo: data.validTo,
        isActive: true,
      },
    });

    return { success: true, data: { id: assignment.id } };
  } catch (error) {
    console.error("Error assigning schedule to employee:", error);
    return { success: false, error: "Error al asignar horario" };
  }
}

/**
 * Obtiene el horario asignado actualmente a un empleado
 */
export async function getEmployeeCurrentAssignment(employeeId: string) {
  const { orgId } = await requireOrg();

  const assignment = await prisma.employeeScheduleAssignment.findFirst({
    where: {
      employeeId,
      isActive: true,
      validFrom: { lte: new Date() },
      OR: [{ validTo: null }, { validTo: { gte: new Date() } }],
    },
    include: {
      scheduleTemplate: {
        include: {
          periods: {
            include: {
              workDayPatterns: {
                include: {
                  timeSlots: true,
                },
                orderBy: { dayOfWeek: "asc" },
              },
            },
          },
        },
      },
      rotationPattern: {
        include: {
          steps: {
            include: {
              scheduleTemplate: true,
            },
            orderBy: { stepOrder: "asc" },
          },
        },
      },
    },
  });

  return assignment;
}

/**
 * Obtiene el historial de asignaciones de un empleado
 */
export async function getEmployeeAssignmentHistory(employeeId: string) {
  const { orgId } = await requireOrg();

  const assignments = await prisma.employeeScheduleAssignment.findMany({
    where: { employeeId },
    include: {
      scheduleTemplate: true,
      rotationPattern: true,
    },
    orderBy: { validFrom: "desc" },
  });

  return assignments;
}

/**
 * Termina la asignación actual de un empleado
 */
export async function endEmployeeAssignment(assignmentId: string, endDate: Date): Promise<ActionResponse> {
  try {
    await requireOrg();

    await prisma.employeeScheduleAssignment.update({
      where: { id: assignmentId },
      data: {
        validTo: endDate,
        isActive: false,
      },
    });

    return { success: true };
  } catch (error) {
    console.error("Error ending employee assignment:", error);
    return { success: false, error: "Error al finalizar asignación" };
  }
}

/**
 * Obtiene los empleados asignados a una plantilla de horario
 */
export async function getTemplateAssignedEmployees(templateId: string) {
  try {
    const { orgId } = await requireOrg();

    const assignments = await prisma.employeeScheduleAssignment.findMany({
      where: {
        scheduleTemplateId: templateId,
        isActive: true,
      },
      include: {
        employee: {
          include: {
            employmentContracts: {
              where: { active: true },
              take: 1,
              select: {
                department: {
                  select: { name: true },
                },
              },
              orderBy: { startDate: "desc" },
            },
          },
        },
      },
      orderBy: {
        employee: {
          lastName: "asc",
        },
      },
    });

    return assignments.map((assignment) => ({
      id: assignment.id,
      employeeId: assignment.employeeId,
      employeeNumber: assignment.employee.employeeNumber ?? "Sin número",
      fullName: `${assignment.employee.firstName} ${assignment.employee.lastName}`,
      email: assignment.employee.email ?? "",
      department: assignment.employee.employmentContracts[0]?.department?.name ?? "Sin departamento",
      validFrom: assignment.validFrom,
      validTo: assignment.validTo,
      isActive: assignment.isActive,
    }));
  } catch (error) {
    console.error("Error getting assigned employees:", error);
    return [];
  }
}

/**
 * Obtiene los empleados disponibles para asignar a una plantilla
 * (empleados que no tienen asignación activa a esta plantilla)
 */
export async function getAvailableEmployeesForTemplate(templateId: string) {
  try {
    const { orgId } = await requireOrg();

    console.log("🔍 [getAvailableEmployeesForTemplate] orgId:", orgId);
    console.log("🔍 [getAvailableEmployeesForTemplate] templateId:", templateId);

    // Obtener IDs de empleados ya asignados
    const assignedEmployeeIds = await prisma.employeeScheduleAssignment.findMany({
      where: {
        scheduleTemplateId: templateId,
        isActive: true,
      },
      select: {
        employeeId: true,
      },
    });

    const assignedIds = assignedEmployeeIds.map((a) => a.employeeId);
    console.log("🔍 [getAvailableEmployeesForTemplate] assignedIds:", assignedIds);

    // Primero verificar cuántos empleados activos hay en total
    const totalActive = await prisma.employee.count({
      where: {
        orgId,
        active: true,
      },
    });
    console.log("🔍 [getAvailableEmployeesForTemplate] Total empleados activos:", totalActive);

    // Obtener empleados NO asignados
    const employees = await prisma.employee.findMany({
      where: {
        orgId,
        active: true,
        ...(assignedIds.length > 0 && {
          id: {
            notIn: assignedIds,
          },
        }),
      },
      include: {
        employmentContracts: {
          where: { active: true },
          take: 1,
          select: {
            department: {
              select: { name: true },
            },
          },
          orderBy: { startDate: "desc" },
        },
      },
      orderBy: {
        employeeNumber: "asc",
      },
    });

    console.log("🔍 [getAvailableEmployeesForTemplate] Empleados encontrados:", employees.length);
    console.log("🔍 [getAvailableEmployeesForTemplate] Primer empleado:", employees[0]);

    return employees.map((employee) => ({
      id: employee.id,
      employeeNumber: employee.employeeNumber ?? "Sin número",
      fullName: `${employee.firstName} ${employee.lastName}`,
      email: employee.email ?? "",
      department: employee.employmentContracts[0]?.department?.name ?? "Sin departamento",
    }));
  } catch (error) {
    console.error("❌ Error getting available employees:");
    console.error(error);
    if (error instanceof Error) {
      console.error("Error message:", error.message);
      console.error("Error stack:", error.stack);
    }
    return [];
  }
}

// ============================================================================
// Asignación Masiva de Horarios
// ============================================================================

/**
 * Interfaz para filtros de asignación masiva
 */
export interface BulkAssignmentFilters {
  departmentIds?: string[];
  costCenterIds?: string[];
  contractType?: string;
  hasActiveContract?: boolean;
}

/**
 * Obtiene empleados disponibles para asignación masiva según filtros
 */
export async function getEmployeesForBulkAssignment(templateId: string, filters?: BulkAssignmentFilters) {
  try {
    const { orgId } = await requireOrg();

    // Obtener IDs de empleados ya asignados a esta plantilla
    const assignedEmployeeIds = await prisma.employeeScheduleAssignment.findMany({
      where: {
        scheduleTemplateId: templateId,
        isActive: true,
      },
      select: {
        employeeId: true,
      },
    });

    const assignedIds = assignedEmployeeIds.map((a) => a.employeeId);

    // Construir where clause según filtros
    const where: any = {
      orgId,
      active: true,
      ...(assignedIds.length > 0 && {
        id: {
          notIn: assignedIds,
        },
      }),
    };

    // Filtrar por departamento y/o centro de coste
    if (
      (filters?.departmentIds && filters.departmentIds.length > 0) ||
      (filters?.costCenterIds && filters.costCenterIds.length > 0)
    ) {
      const contractFilters: any = {
        active: true,
      };

      if (filters?.departmentIds && filters.departmentIds.length > 0) {
        contractFilters.departmentId = { in: filters.departmentIds };
      }

      if (filters?.costCenterIds && filters.costCenterIds.length > 0) {
        contractFilters.costCenterId = { in: filters.costCenterIds };
      }

      if (filters?.contractType) {
        contractFilters.contractType = filters.contractType;
      }

      where.employmentContracts = {
        some: contractFilters,
      };
    } else if (filters?.contractType) {
      // Si solo hay filtro de tipo de contrato
      where.employmentContracts = {
        some: {
          active: true,
          contractType: filters.contractType,
        },
      };
    }

    const employees = await prisma.employee.findMany({
      where,
      include: {
        employmentContracts: {
          where: { active: true },
          take: 1,
          select: {
            department: {
              select: { id: true, name: true },
            },
            contractType: true,
          },
          orderBy: { startDate: "desc" },
        },
      },
      orderBy: {
        employeeNumber: "asc",
      },
    });

    return employees.map((employee) => ({
      id: employee.id,
      employeeNumber: employee.employeeNumber ?? "Sin número",
      fullName: `${employee.firstName} ${employee.lastName}`,
      email: employee.email ?? "",
      department: employee.employmentContracts[0]?.department?.name ?? "Sin departamento",
      departmentId: employee.employmentContracts[0]?.department?.id ?? null,
      contractType: employee.employmentContracts[0]?.contractType ?? null,
    }));
  } catch (error) {
    console.error("❌ Error getting employees for bulk assignment:");
    console.error(error);
    return [];
  }
}

/**
 * Asigna un horario a múltiples empleados de forma masiva
 *
 * @param employeeIds Lista de IDs de empleados
 * @param scheduleTemplateId ID de la plantilla a asignar
 * @param validFrom Fecha de inicio de vigencia
 * @param validTo Fecha de fin de vigencia (opcional)
 * @returns Resultado de la operación con estadísticas
 */
export async function bulkAssignScheduleToEmployees(
  employeeIds: string[],
  scheduleTemplateId: string,
  validFrom: Date,
  validTo?: Date | null,
): Promise<ActionResponse<{ successCount: number; errorCount: number; errors: string[] }>> {
  try {
    const { orgId } = await requireOrg();

    // Validar que la plantilla existe
    const template = await prisma.scheduleTemplate.findUnique({
      where: { id: scheduleTemplateId, orgId },
      select: { id: true, name: true, templateType: true },
    });

    if (!template) {
      return { success: false, error: "Plantilla no encontrada" };
    }

    // Validar que todos los empleados existen y pertenecen a la org
    const employees = await prisma.employee.findMany({
      where: {
        id: { in: employeeIds },
        orgId,
      },
      select: { id: true },
    });

    if (employees.length !== employeeIds.length) {
      return {
        success: false,
        error: `Solo se encontraron ${employees.length} de ${employeeIds.length} empleados`,
      };
    }

    // Asignar horario a cada empleado
    let successCount = 0;
    let errorCount = 0;
    const errors: string[] = [];

    for (const employeeId of employeeIds) {
      try {
        const result = await assignScheduleToEmployee({
          employeeId,
          scheduleTemplateId,
          assignmentType: template.templateType as any, // Usar el tipo de la plantilla
          validFrom,
          validTo: validTo ?? undefined,
        });

        if (result.success) {
          successCount++;
        } else {
          errorCount++;
          errors.push(`${employeeId}: ${result.error ?? "Error desconocido"}`);
        }
      } catch (error) {
        errorCount++;
        errors.push(`${employeeId}: ${error instanceof Error ? error.message : "Error desconocido"}`);
      }
    }

    return {
      success: successCount > 0,
      data: {
        successCount,
        errorCount,
        errors,
      },
    };
  } catch (error) {
    console.error("Error in bulk assignment:", error);
    return {
      success: false,
      error: "Error al asignar horarios masivamente",
    };
  }
}

/**
 * Obtiene todos los departamentos de la organización para filtros
 */
export async function getDepartmentsForFilters() {
  try {
    const { orgId } = await requireOrg();

    const departments = await prisma.department.findMany({
      where: { orgId },
      select: {
        id: true,
        name: true,
        _count: {
          select: {
            employmentContracts: {
              where: { active: true },
            },
          },
        },
      },
      orderBy: { name: "asc" },
    });

    return departments.map((dept) => ({
      id: dept.id,
      name: dept.name,
      employeeCount: dept._count.employmentContracts,
    }));
  } catch (error) {
    console.error("Error getting departments:", error);
    return [];
  }
}

/**
 * Obtiene todos los centros de coste de la organización para filtros
 */
export async function getCostCentersForFilters() {
  try {
    const { orgId } = await requireOrg();

    const costCenters = await prisma.costCenter.findMany({
      where: { orgId },
      select: {
        id: true,
        name: true,
        code: true,
        _count: {
          select: {
            employmentContracts: {
              where: { active: true },
            },
          },
        },
      },
      orderBy: { name: "asc" },
    });

    return costCenters.map((cc) => ({
      id: cc.id,
      name: cc.name,
      code: cc.code ?? undefined,
      employeeCount: cc._count.employmentContracts,
    }));
  } catch (error) {
    console.error("Error getting cost centers:", error);
    return [];
  }
}

// ============================================================================
// SISTEMA DE EXCEPCIONES DE HORARIOS (FASE 7)
// ============================================================================

/**
 * Tipos de excepciones disponibles
 */
export type ExceptionTypeEnum =
  | "HOLIDAY"
  | "REDUCED_HOURS"
  | "SPECIAL_SCHEDULE"
  | "TRAINING"
  | "EARLY_CLOSURE"
  | "CUSTOM";

/**
 * Input para crear una excepción de horario
 */
export interface CreateExceptionDayInput {
  // Target (XOR: solo uno de estos puede estar activo)
  employeeId?: string; // 1. Empleado específico
  scheduleTemplateId?: string; // 2. Plantilla de horario
  isGlobal?: boolean; // 3. Toda la organización
  departmentId?: string; // 4. Por departamento
  costCenterId?: string; // 5. Por centro de costes

  // Fechas
  date: Date;
  endDate?: Date; // Para rangos de fechas

  // Metadata
  exceptionType: ExceptionTypeEnum;
  reason?: string;
  isRecurring?: boolean; // Excepción anual

  // Time slots personalizados
  timeSlots?: Array<{
    startTimeMinutes: number;
    endTimeMinutes: number;
    slotType: "WORK" | "BREAK" | "ON_CALL" | "OTHER";
    presenceType: "MANDATORY" | "FLEXIBLE";
  }>;
}

/**
 * Validación de time slots
 */
function validateTimeSlots(slots: Array<{ startTimeMinutes: number; endTimeMinutes: number }>): {
  valid: boolean;
  error?: string;
} {
  if (slots.length === 0) {
    return { valid: true }; // Día sin slots (festivo completo) es válido
  }

  // 1. Validar rangos válidos (0-1439)
  for (const slot of slots) {
    if (slot.startTimeMinutes < 0 || slot.startTimeMinutes > 1439) {
      return { valid: false, error: "Hora de inicio debe estar entre 0 y 1439 minutos" };
    }
    if (slot.endTimeMinutes < 0 || slot.endTimeMinutes > 1439) {
      return { valid: false, error: "Hora de fin debe estar entre 0 y 1439 minutos" };
    }
    if (slot.startTimeMinutes >= slot.endTimeMinutes) {
      return { valid: false, error: "Hora de inicio debe ser menor que hora de fin" };
    }
  }

  // 2. Validar que no se solapan
  const sorted = [...slots].sort((a, b) => a.startTimeMinutes - b.startTimeMinutes);
  for (let i = 0; i < sorted.length - 1; i++) {
    const current = sorted[i];
    const next = sorted[i + 1];

    if (current && next && current.endTimeMinutes > next.startTimeMinutes) {
      return { valid: false, error: "Los horarios no pueden solaparse" };
    }
  }

  return { valid: true };
}

/**
 * Crea una excepción de horario
 */
export async function createExceptionDay(input: CreateExceptionDayInput): Promise<ActionResponse<void>> {
  try {
    const { session, orgId } = await requireOrg();

    // Validación XOR: solo uno de los targets puede estar activo
    const targets = [
      input.employeeId,
      input.scheduleTemplateId,
      input.isGlobal,
      input.departmentId,
      input.costCenterId,
    ].filter(Boolean);

    if (targets.length === 0) {
      return {
        success: false,
        error: "Debe especificar un alcance: empleado, plantilla, global, departamento o centro de costes",
      };
    }
    if (targets.length > 1) {
      return {
        success: false,
        error: "Solo puede especificar un alcance a la vez",
      };
    }

    // Validar que el empleado/plantilla/departamento/centro existe y pertenece a la org
    if (input.employeeId) {
      const employee = await prisma.employee.findUnique({
        where: { id: input.employeeId },
        select: { orgId: true },
      });

      if (!employee || employee.orgId !== orgId) {
        return {
          success: false,
          error: "Empleado no encontrado o no pertenece a tu organización",
        };
      }
    }

    if (input.scheduleTemplateId) {
      const template = await prisma.scheduleTemplate.findUnique({
        where: { id: input.scheduleTemplateId },
        select: { orgId: true },
      });

      if (!template || template.orgId !== orgId) {
        return {
          success: false,
          error: "Plantilla no encontrada o no pertenece a tu organización",
        };
      }
    }

    if (input.departmentId) {
      const department = await prisma.department.findUnique({
        where: { id: input.departmentId },
        select: { orgId: true },
      });

      if (!department || department.orgId !== orgId) {
        return {
          success: false,
          error: "Departamento no encontrado o no pertenece a tu organización",
        };
      }
    }

    if (input.costCenterId) {
      const costCenter = await prisma.costCenter.findUnique({
        where: { id: input.costCenterId },
        select: { orgId: true },
      });

      if (!costCenter || costCenter.orgId !== orgId) {
        return {
          success: false,
          error: "Centro de costes no encontrado o no pertenece a tu organización",
        };
      }
    }

    // Validar time slots si existen
    if (input.timeSlots && input.timeSlots.length > 0) {
      const validation = validateTimeSlots(input.timeSlots);
      if (!validation.valid) {
        return {
          success: false,
          error: validation.error,
        };
      }
    }

    // Validar fechas pasadas (avisar si es fecha pasada)
    const now = new Date();
    now.setHours(0, 0, 0, 0);
    const exceptionDate = new Date(input.date);
    exceptionDate.setHours(0, 0, 0, 0);

    if (exceptionDate < now) {
      // Permitimos fechas pasadas pero advertimos en logs
      console.warn(`Creando excepción para fecha pasada: ${exceptionDate.toISOString()}`);
    }

    // Validar que no exista ya una excepción para la misma fecha y target
    const existing = await prisma.exceptionDayOverride.findFirst({
      where: {
        orgId,
        employeeId: input.employeeId ?? null,
        scheduleTemplateId: input.scheduleTemplateId ?? null,
        isGlobal: input.isGlobal ?? false,
        departmentId: input.departmentId ?? null,
        costCenterId: input.costCenterId ?? null,
        date: {
          gte: input.date,
          lte: input.endDate ?? input.date,
        },
        deletedAt: null, // Solo activas
      },
    });

    if (existing) {
      return {
        success: false,
        error: "Ya existe una excepción para esta fecha y alcance",
      };
    }

    // Crear la excepción
    await prisma.exceptionDayOverride.create({
      data: {
        orgId,
        employeeId: input.employeeId,
        scheduleTemplateId: input.scheduleTemplateId,
        isGlobal: input.isGlobal ?? false,
        departmentId: input.departmentId,
        costCenterId: input.costCenterId,
        date: input.date,
        endDate: input.endDate,
        reason: input.reason,
        exceptionType: input.exceptionType,
        isRecurring: input.isRecurring ?? false,
        createdBy: session.user.id,
        overrideSlots: input.timeSlots
          ? {
              create: input.timeSlots.map((slot) => ({
                startTimeMinutes: slot.startTimeMinutes,
                endTimeMinutes: slot.endTimeMinutes,
                slotType: slot.slotType,
                presenceType: slot.presenceType,
              })),
            }
          : undefined,
      },
    });

    return { success: true };
  } catch (error) {
    console.error("Error creating exception day:", error);
    return {
      success: false,
      error: "Error al crear la excepción de horario",
    };
  }
}

/**
 * Actualiza una excepción de horario existente
 */
export async function updateExceptionDay(
  input: Omit<CreateExceptionDayInput, "employeeId" | "scheduleTemplateId"> & { id: string },
): Promise<ActionResponse<void>> {
  try {
    const { session, orgId } = await requireOrg();

    // Verificar que la excepción existe y pertenece a la org
    const exception = await prisma.exceptionDayOverride.findUnique({
      where: { id: input.id },
      select: { orgId: true, deletedAt: true },
    });

    if (!exception || exception.orgId !== orgId) {
      return {
        success: false,
        error: "Excepción no encontrada o no pertenece a tu organización",
      };
    }

    if (exception.deletedAt) {
      return {
        success: false,
        error: "No se puede actualizar una excepción eliminada",
      };
    }

    // Validar time slots si existen
    if (input.timeSlots && input.timeSlots.length > 0) {
      const validation = validateTimeSlots(input.timeSlots);
      if (!validation.valid) {
        return {
          success: false,
          error: validation.error,
        };
      }
    }

    // Actualizar la excepción
    await prisma.exceptionDayOverride.update({
      where: { id: input.id },
      data: {
        date: input.date,
        endDate: input.endDate,
        reason: input.reason,
        exceptionType: input.exceptionType,
        isRecurring: input.isRecurring ?? false,
        isGlobal: input.isGlobal ?? false,
        departmentId: input.departmentId ?? null,
        costCenterId: input.costCenterId ?? null,
        // Eliminar slots existentes y crear nuevos
        overrideSlots: {
          deleteMany: {},
          create: input.timeSlots?.map((slot) => ({
            startTimeMinutes: slot.startTimeMinutes,
            endTimeMinutes: slot.endTimeMinutes,
            slotType: slot.slotType,
            presenceType: slot.presenceType,
          })),
        },
      },
    });

    return { success: true };
  } catch (error) {
    console.error("Error updating exception day:", error);
    return {
      success: false,
      error: "Error al actualizar la excepción de horario",
    };
  }
}

/**
 * Elimina (soft delete) una excepción de horario
 */
export async function deleteExceptionDay(exceptionId: string): Promise<ActionResponse<void>> {
  try {
    const { session, orgId } = await requireOrg();

    // Verificar que la excepción existe y pertenece a la org
    const exception = await prisma.exceptionDayOverride.findUnique({
      where: { id: exceptionId },
      select: { orgId: true, deletedAt: true },
    });

    if (!exception || exception.orgId !== orgId) {
      return {
        success: false,
        error: "Excepción no encontrada o no pertenece a tu organización",
      };
    }

    if (exception.deletedAt) {
      return {
        success: false,
        error: "La excepción ya está eliminada",
      };
    }

    // Soft delete
    await prisma.exceptionDayOverride.update({
      where: { id: exceptionId },
      data: {
        deletedAt: new Date(),
        deletedBy: session.user.id,
      },
    });

    return { success: true };
  } catch (error) {
    console.error("Error deleting exception day:", error);
    return {
      success: false,
      error: "Error al eliminar la excepción de horario",
    };
  }
}

/**
 * Obtiene todas las excepciones de una plantilla de horario
 */
export async function getExceptionDaysForTemplate(templateId: string) {
  try {
    const { orgId } = await requireOrg();

    // Verificar que la plantilla existe y pertenece a la org
    const template = await prisma.scheduleTemplate.findUnique({
      where: { id: templateId },
      select: { orgId: true },
    });

    if (!template || template.orgId !== orgId) {
      return [];
    }

    const exceptions = await prisma.exceptionDayOverride.findMany({
      where: {
        scheduleTemplateId: templateId,
        deletedAt: null,
      },
      include: {
        overrideSlots: {
          orderBy: { startTimeMinutes: "asc" },
        },
        createdByUser: {
          select: {
            name: true,
            email: true,
          },
        },
      },
      orderBy: { date: "asc" },
    });

    return exceptions;
  } catch (error) {
    console.error("Error getting exceptions for template:", error);
    return [];
  }
}

/**
 * Obtiene todas las excepciones de un empleado específico
 */
export async function getExceptionDaysForEmployee(employeeId: string) {
  try {
    const { orgId } = await requireOrg();

    // Verificar que el empleado existe y pertenece a la org
    const employee = await prisma.employee.findUnique({
      where: { id: employeeId },
      select: { orgId: true },
    });

    if (!employee || employee.orgId !== orgId) {
      return [];
    }

    const exceptions = await prisma.exceptionDayOverride.findMany({
      where: {
        employeeId,
        deletedAt: null,
      },
      include: {
        overrideSlots: {
          orderBy: { startTimeMinutes: "asc" },
        },
        scheduleTemplate: {
          select: {
            name: true,
          },
        },
        createdByUser: {
          select: {
            name: true,
            email: true,
          },
        },
      },
      orderBy: { date: "asc" },
    });

    return exceptions;
  } catch (error) {
    console.error("Error getting exceptions for employee:", error);
    return [];
  }
}

/**
 * Obtiene todas las excepciones globales (organización, departamentos, centros de costes)
 */
export async function getAllGlobalExceptions() {
  try {
    const { orgId } = await requireOrg();

    const exceptions = await prisma.exceptionDayOverride.findMany({
      where: {
        orgId,
        deletedAt: null,
        OR: [{ isGlobal: true }, { departmentId: { not: null } }, { costCenterId: { not: null } }],
      },
      include: {
        overrideSlots: {
          orderBy: { startTimeMinutes: "asc" },
        },
        createdByUser: {
          select: {
            name: true,
            email: true,
          },
        },
        department: {
          select: {
            id: true,
            name: true,
          },
        },
        costCenter: {
          select: {
            id: true,
            name: true,
          },
        },
      },
      orderBy: { date: "asc" },
    });

    return exceptions;
  } catch (error) {
    console.error("Error getting global exceptions:", error);
    return [];
  }
}

/**
 * Obtiene todos los departamentos activos de la organización
 */
export async function getDepartments() {
  try {
    const { orgId } = await requireOrg();

    const departments = await prisma.department.findMany({
      where: {
        orgId,
        active: true,
      },
      select: {
        id: true,
        name: true,
      },
      orderBy: { name: "asc" },
    });

    return departments;
  } catch (error) {
    console.error("Error getting departments:", error);
    return [];
  }
}

/**
 * Obtiene todos los centros de costes activos de la organización
 */
export async function getCostCenters() {
  try {
    const { orgId } = await requireOrg();

    const costCenters = await prisma.costCenter.findMany({
      where: {
        orgId,
        active: true,
      },
      select: {
        id: true,
        name: true,
      },
      orderBy: { name: "asc" },
    });

    return costCenters;
  } catch (error) {
    console.error("Error getting cost centers:", error);
    return [];
  }
}

// ============================================================================
// GESTIÓN DE ROTACIONES (Fase 8)
// ============================================================================

export async function createShiftRotationPattern(
  input: CreateShiftRotationPatternInput,
): Promise<ActionResponse<{ id: string }>> {
  try {
    const { orgId } = await requireOrg();

    const pattern = await prisma.shiftRotationPattern.create({
      data: {
        orgId,
        name: input.name,
        description: input.description,
        steps: {
          create: input.steps.map((step) => ({
            stepOrder: step.stepOrder,
            durationDays: step.durationDays,
            scheduleTemplateId: step.scheduleTemplateId,
          })),
        },
      },
    });

    return { success: true, data: { id: pattern.id } };
  } catch (error) {
    console.error("Error creating rotation pattern:", error);
    return { success: false, error: "Error al crear patrón de rotación" };
  }
}

export async function updateShiftRotationPattern(
  id: string,
  input: Partial<CreateShiftRotationPatternInput>,
): Promise<ActionResponse> {
  try {
    const { orgId } = await requireOrg();

    // Check ownership
    const existing = await prisma.shiftRotationPattern.findUnique({
      where: { id, orgId },
    });
    if (!existing) return { success: false, error: "Patrón no encontrado" };

    // Update
    await prisma.shiftRotationPattern.update({
      where: { id },
      data: {
        name: input.name,
        description: input.description,
      },
    });

    // If steps provided, replace them (complex update)
    if (input.steps) {
      // Transaction to replace steps safely
      await prisma.$transaction(async (tx) => {
        await tx.shiftRotationStep.deleteMany({ where: { rotationPatternId: id } });
        await tx.shiftRotationStep.createMany({
          data: input.steps!.map((step) => ({
            rotationPatternId: id,
            stepOrder: step.stepOrder,
            durationDays: step.durationDays,
            scheduleTemplateId: step.scheduleTemplateId,
          })),
        });
      });
    }

    return { success: true };
  } catch (error) {
    console.error("Error updating rotation pattern:", error);
    return { success: false, error: "Error al actualizar patrón de rotación" };
  }
}

export async function deleteShiftRotationPattern(id: string): Promise<ActionResponse> {
  try {
    const { orgId } = await requireOrg();

    // Check usage in assignments
    const count = await prisma.employeeScheduleAssignment.count({
      where: { rotationPatternId: id, isActive: true },
    });

    if (count > 0) return { success: false, error: "No se puede eliminar: en uso por empleados activos" };

    await prisma.shiftRotationPattern.delete({
      where: { id, orgId },
    });
    return { success: true };
  } catch (error) {
    console.error("Error deleting rotation pattern:", error);
    return { success: false, error: "Error al eliminar patrón de rotación" };
  }
}

export async function getShiftRotationPatterns() {
  try {
    const { orgId } = await requireOrg();
    return await prisma.shiftRotationPattern.findMany({
      where: { orgId },
      include: {
        steps: {
          include: { scheduleTemplate: { select: { id: true, name: true } } },
          orderBy: { stepOrder: "asc" },
        },
        _count: { select: { employeeAssignments: { where: { isActive: true } } } },
      },
      orderBy: { name: "asc" },
    });
  } catch (error) {
    console.error("Error getting rotation patterns:", error);
    return [];
  }
}

// ============================================================================
// GESTIÓN DE ASIGNACIONES MANUALES (Rostering / Planificación)
// ============================================================================

const DEFAULT_MIN_REST_MINUTES = 12 * 60; // 12h

type ManualAssignmentValidationParams = {
  orgId: string;
  employeeId: string;
  date: Date;
  startTimeMinutes?: number | null;
  endTimeMinutes?: number | null;
  scheduleTemplateId?: string | null;
  excludeAssignmentId?: string;
  minRestMinutes: number;
};

async function getOrgShiftValidationConfig(orgId: string) {
  const org = await prisma.organization.findUnique({
    where: { id: orgId },
    select: { shiftMinRestMinutes: true },
  });

  return {
    minRestMinutes: org?.shiftMinRestMinutes ?? DEFAULT_MIN_REST_MINUTES,
  };
}

function combineDateAndMinutes(baseDate: Date, minutes?: number | null): Date | null {
  if (minutes === null || minutes === undefined) return null;
  const date = new Date(baseDate);
  date.setUTCHours(0, 0, 0, 0);
  date.setUTCMinutes(date.getUTCMinutes() + minutes);
  return date;
}

function getAssignmentDateRange(
  date: Date,
  startMinutes?: number | null,
  endMinutes?: number | null,
): { start: Date; end: Date } | null {
  const start = combineDateAndMinutes(date, startMinutes);
  let end = combineDateAndMinutes(date, endMinutes);
  if (!start || !end) return null;
  if (end <= start) {
    end = addDays(end, 1);
  }
  return { start, end };
}

async function validateManualAssignmentInput(
  params: ManualAssignmentValidationParams,
): Promise<ScheduleValidationConflict[]> {
  const conflicts: ScheduleValidationConflict[] = [];
  const normalizedDate = normalizeAssignmentDate(params.date);
  const newRange = getAssignmentDateRange(normalizedDate, params.startTimeMinutes, params.endTimeMinutes);

  // 1. Validar unicidad por día (Schema Constraint: un solo turno por empleado y día)
  const existingOnDate = await prisma.manualShiftAssignment.findFirst({
    where: {
      orgId: params.orgId,
      employeeId: params.employeeId,
      date: normalizedDate,
      ...(params.excludeAssignmentId ? { id: { not: params.excludeAssignmentId } } : {}),
    },
    select: { id: true },
  });

  if (existingOnDate) {
    conflicts.push({
      type: "overlap",
      severity: "error",
      message: "El empleado ya tiene un turno asignado en esta fecha.",
      relatedAssignmentId: existingOnDate.id,
    });
  }

  // 2. Descanso mínimo (prev/next)
  if (newRange) {
    const prevAssignment = await prisma.manualShiftAssignment.findFirst({
      where: {
        orgId: params.orgId,
        employeeId: params.employeeId,
        date: { lt: normalizedDate },
        ...(params.excludeAssignmentId ? { id: { not: params.excludeAssignmentId } } : {}),
      },
      orderBy: { date: "desc" },
    });

    if (prevAssignment) {
      const prevRange = getAssignmentDateRange(
        normalizeAssignmentDate(prevAssignment.date),
        prevAssignment.startTimeMinutes,
        prevAssignment.endTimeMinutes,
      );
      if (prevRange) {
        const diffMinutes = differenceInMinutes(newRange.start, prevRange.end);
        if (diffMinutes < params.minRestMinutes) {
          conflicts.push({
            type: "min_rest",
            severity: "warning",
            message: `Descanso insuficiente (${diffMinutes} minutos) respecto al turno anterior. Mínimo requerido: ${params.minRestMinutes} minutos.`,
            relatedAssignmentId: prevAssignment.id,
          });
        }
      }
    }

    const nextAssignment = await prisma.manualShiftAssignment.findFirst({
      where: {
        orgId: params.orgId,
        employeeId: params.employeeId,
        date: { gt: normalizedDate },
        ...(params.excludeAssignmentId ? { id: { not: params.excludeAssignmentId } } : {}),
      },
      orderBy: { date: "asc" },
    });

    if (nextAssignment) {
      const nextRange = getAssignmentDateRange(
        normalizeAssignmentDate(nextAssignment.date),
        nextAssignment.startTimeMinutes,
        nextAssignment.endTimeMinutes,
      );
      if (nextRange) {
        const diffMinutes = differenceInMinutes(nextRange.start, newRange.end);
        if (diffMinutes < params.minRestMinutes) {
          conflicts.push({
            type: "min_rest",
            severity: "warning",
            message: `Descanso insuficiente (${diffMinutes} minutos) respecto al turno siguiente. Mínimo requerido: ${params.minRestMinutes} minutos.`,
            relatedAssignmentId: nextAssignment.id,
          });
        }
      }
    }
  }

  // 3. PTO / ausencias
  const absence = await prisma.ptoRequest.findFirst({
    where: {
      orgId: params.orgId,
      employeeId: params.employeeId,
      status: "APPROVED",
      startDate: { lte: normalizedDate },
      endDate: { gte: normalizedDate },
    },
    include: {
      absenceType: { select: { name: true } },
    },
  });

  if (absence) {
    conflicts.push({
      type: "absence",
      severity: "error",
      message: `El empleado está ausente (${absence.absenceType?.name ?? "Ausencia"}) en esta fecha.`,
    });
  }

  return conflicts;
}

type ManualShiftFilters = {
  employeeIds?: string[];
  costCenterId?: string;
  workZoneId?: string;
  statuses?: ManualShiftStatus[];
};

function normalizeAssignmentDate(date: Date): Date {
  const normalized = new Date(date);
  normalized.setUTCHours(12, 0, 0, 0);
  return normalized;
}

function getRangeBoundary(date: Date, isEnd = false): Date {
  const normalized = new Date(date);
  if (isEnd) {
    normalized.setUTCHours(23, 59, 59, 999);
  } else {
    normalized.setUTCHours(0, 0, 0, 0);
  }
  return normalized;
}

function buildManualAssignmentWhere(orgId: string, start: Date, end: Date, filters?: ManualShiftFilters) {
  const where: any = {
    orgId,
    date: {
      gte: start,
      lte: end,
    },
  };

  if (filters?.employeeIds && filters.employeeIds.length > 0) {
    where.employeeId = { in: filters.employeeIds };
  }

  if (filters?.costCenterId) {
    where.costCenterId = filters.costCenterId;
  }

  if (filters?.workZoneId) {
    where.workZoneId = filters.workZoneId;
  }

  if (filters?.statuses && filters.statuses.length > 0) {
    where.status = { in: filters.statuses };
  }

  return where;
}

function resolveStatus(status?: ManualShiftStatus) {
  if (!status) {
    return { status: "DRAFT" as ManualShiftStatus, publishedAt: null };
  }

  return {
    status,
    publishedAt: status === "PUBLISHED" ? new Date() : null,
  };
}

export async function createManualShiftAssignment(
  input: CreateManualShiftAssignmentInput,
): Promise<ActionResponse<{ id: string }>> {
  try {
    const { orgId } = await requireOrg();
    const normalizedDate = normalizeAssignmentDate(input.date);
    const { status, publishedAt } = resolveStatus(input.status);

    const { minRestMinutes } = await getOrgShiftValidationConfig(orgId);

    const validationConflicts = await validateManualAssignmentInput({
      orgId,
      employeeId: input.employeeId,
      date: normalizedDate,
      startTimeMinutes: input.startTimeMinutes,
      endTimeMinutes: input.endTimeMinutes,
      scheduleTemplateId: input.scheduleTemplateId ?? null,
      minRestMinutes,
    });

    if (validationConflicts.some((conflict) => conflict.severity === "error")) {
      return {
        success: false,
        error: "Se detectaron conflictos al crear el turno",
        validation: { conflicts: validationConflicts },
      };
    }

    const assignment = await prisma.manualShiftAssignment.upsert({
      where: {
        employeeId_date: {
          employeeId: input.employeeId,
          date: normalizedDate,
        },
      },
      update: {
        scheduleTemplateId: input.scheduleTemplateId ?? null,
        startTimeMinutes: input.startTimeMinutes,
        endTimeMinutes: input.endTimeMinutes,
        costCenterId: input.costCenterId,
        workZoneId: input.workZoneId,
        breakMinutes: input.breakMinutes,
        customRole: input.customRole,
        notes: input.notes,
        status,
        publishedAt,
      },
      create: {
        orgId,
        employeeId: input.employeeId,
        date: normalizedDate,
        scheduleTemplateId: input.scheduleTemplateId ?? null,
        startTimeMinutes: input.startTimeMinutes,
        endTimeMinutes: input.endTimeMinutes,
        costCenterId: input.costCenterId,
        workZoneId: input.workZoneId,
        breakMinutes: input.breakMinutes,
        customRole: input.customRole,
        notes: input.notes,
        status,
        publishedAt,
      },
    });

    return { success: true, data: { id: assignment.id }, validation: { conflicts: validationConflicts } };
  } catch (error) {
    console.error("Error creating manual assignment:", error);
    return { success: false, error: "Error al crear asignación manual" };
  }
}

export async function updateManualShiftAssignment(
  id: string,
  data: Partial<
    CreateManualShiftAssignmentInput & {
      employeeId: string;
      date: Date;
    }
  >,
): Promise<ActionResponse<{ id: string }>> {
  try {
    const { orgId } = await requireOrg();
    const existing = await prisma.manualShiftAssignment.findUnique({
      where: { id, orgId },
    });
    if (!existing) {
      return { success: false, error: "Turno no encontrado" };
    }

    // Validar y normalizar fecha
    const targetDate = data.date ? normalizeAssignmentDate(new Date(data.date)) : existing.date;

    const finalEmployeeId = data.employeeId ?? existing.employeeId;
    const finalStartMinutes = data.startTimeMinutes ?? existing.startTimeMinutes ?? undefined;
    const finalEndMinutes = data.endTimeMinutes ?? existing.endTimeMinutes ?? undefined;
    const finalTemplateId = data.scheduleTemplateId ?? existing.scheduleTemplateId ?? null;

    const { minRestMinutes } = await getOrgShiftValidationConfig(orgId);

    const validationConflicts = await validateManualAssignmentInput({
      orgId,
      employeeId: finalEmployeeId,
      date: targetDate,
      startTimeMinutes: finalStartMinutes,
      endTimeMinutes: finalEndMinutes,
      scheduleTemplateId: finalTemplateId,
      excludeAssignmentId: id,
      minRestMinutes,
    });

    if (validationConflicts.some((conflict) => conflict.severity === "error")) {
      return {
        success: false,
        error: "Se detectaron conflictos al actualizar el turno",
        validation: { conflicts: validationConflicts },
      };
    }

    const payload: any = {};

    if (data.employeeId) payload.employeeId = data.employeeId;
    if (data.date) payload.date = targetDate;
    if (data.scheduleTemplateId !== undefined) payload.scheduleTemplateId = data.scheduleTemplateId;
    if (data.startTimeMinutes !== undefined) payload.startTimeMinutes = data.startTimeMinutes;
    if (data.endTimeMinutes !== undefined) payload.endTimeMinutes = data.endTimeMinutes;
    if (data.costCenterId !== undefined) payload.costCenterId = data.costCenterId;
    if (data.workZoneId !== undefined) payload.workZoneId = data.workZoneId;
    if (data.breakMinutes !== undefined) payload.breakMinutes = data.breakMinutes;
    if (data.customRole !== undefined) payload.customRole = data.customRole;
    if (data.notes !== undefined) payload.notes = data.notes;
    if (data.status) {
      const resolved = resolveStatus(data.status);
      payload.status = resolved.status;
      payload.publishedAt = resolved.publishedAt;
    }

    const assignment = await prisma.manualShiftAssignment.update({
      where: { id, orgId },
      data: payload,
    });

    return { success: true, data: { id: assignment.id }, validation: { conflicts: validationConflicts } };
  } catch (error: any) {
    console.error("[updateManualShiftAssignment] Error:", error?.message ?? error);
    return { success: false, error: "Error al actualizar asignación manual" };
  }
}

export async function getManualShiftAssignmentById(id: string) {
  try {
    const { orgId } = await requireOrg();
    return await prisma.manualShiftAssignment.findUnique({
      where: { id, orgId },
      include: {
        scheduleTemplate: { select: { id: true, name: true } },
        workZone: true,
      },
    });
  } catch (error) {
    console.error("Error getting manual assignment by id:", error);
    return null;
  }
}

export async function deleteManualShiftAssignment(employeeId: string, date: Date): Promise<ActionResponse> {
  try {
    const { orgId } = await requireOrg();
    const normalizedDate = normalizeAssignmentDate(date);

    await prisma.manualShiftAssignment.deleteMany({
      where: {
        orgId,
        employeeId,
        date: normalizedDate,
      },
    });

    return { success: true };
  } catch (error) {
    console.error("Error deleting manual assignment:", error);
    return { success: false, error: "Error al eliminar asignación manual" };
  }
}

export async function deleteManualShiftAssignmentById(id: string): Promise<ActionResponse> {
  try {
    const { orgId } = await requireOrg();

    await prisma.manualShiftAssignment.delete({
      where: { id, orgId },
    });

    return { success: true };
  } catch (error) {
    console.error("Error deleting manual assignment by ID:", error);
    return { success: false, error: "Error al eliminar asignación manual" };
  }
}

export async function getManualShiftAssignmentsForRange(
  employeeIds: string[] | undefined,
  startDate: Date,
  endDate: Date,
  filters?: Omit<ManualShiftFilters, "employeeIds">,
) {
  try {
    const { orgId } = await requireOrg();
    const start = getRangeBoundary(startDate);
    const end = getRangeBoundary(endDate, true);

    const where = buildManualAssignmentWhere(orgId, start, end, {
      employeeIds,
      costCenterId: filters?.costCenterId,
      workZoneId: filters?.workZoneId,
      statuses: filters?.statuses,
    });

    const assignments = await prisma.manualShiftAssignment.findMany({
      where,
      include: {
        scheduleTemplate: { select: { id: true, name: true } },
        workZone: true,
      },
      orderBy: [{ date: "asc" }],
    });

    return assignments;
  } catch (error) {
    console.error("Error getting manual assignments:", error);
    return [];
  }
}

export async function copyManualShiftAssignmentsFromWeek(
  sourceWeekStart: Date,
  targetWeekStart: Date,
  filters?: Omit<ManualShiftFilters, "statuses"> & { shouldOverwrite?: boolean },
): Promise<ActionResponse<{ copied: number; skipped: number }>> {
  try {
    const { orgId } = await requireOrg();
    const { minRestMinutes } = await getOrgShiftValidationConfig(orgId);
    const sourceStart = getRangeBoundary(sourceWeekStart);
    const sourceEnd = getRangeBoundary(addDays(sourceWeekStart, 6), true);
    const targetStart = getRangeBoundary(targetWeekStart);
    const targetEnd = getRangeBoundary(addDays(targetWeekStart, 6), true);
    const diff = differenceInDays(targetStart, sourceStart);

    const assignments = await getManualShiftAssignmentsForRange(filters?.employeeIds, sourceStart, sourceEnd, {
      costCenterId: filters?.costCenterId,
      workZoneId: filters?.workZoneId,
    });

    if (assignments.length === 0) {
      return { success: true, data: { copied: 0 } };
    }

    const operations: Array<any> = [];

    // 1. Si se solicita sobreescribir, añadir operación de borrado al principio
    if (filters?.shouldOverwrite) {
      const deleteWhere = buildManualAssignmentWhere(orgId, targetStart, targetEnd, {
        employeeIds: filters?.employeeIds,
        costCenterId: filters?.costCenterId,
        workZoneId: filters?.workZoneId,
      });
      operations.push(prisma.manualShiftAssignment.deleteMany({ where: deleteWhere }));
    }

    let skipped = 0;
    const validationConflicts: ScheduleValidationConflict[] = [];

    for (const assignment of assignments) {
      const targetDate = normalizeAssignmentDate(addDays(assignment.date, diff));
      const conflicts = await validateManualAssignmentInput({
        orgId,
        employeeId: assignment.employeeId,
        date: targetDate,
        startTimeMinutes: assignment.startTimeMinutes ?? undefined,
        endTimeMinutes: assignment.endTimeMinutes ?? undefined,
        scheduleTemplateId: assignment.scheduleTemplateId,
        minRestMinutes,
      });

      if (conflicts.some((conflict) => conflict.severity === "error")) {
        skipped += 1;
        validationConflicts.push(...conflicts);
        continue;
      }

      operations.push(
        prisma.manualShiftAssignment.upsert({
          where: {
            employeeId_date: {
              employeeId: assignment.employeeId,
              date: targetDate,
            },
          },
          update: {
            scheduleTemplateId: assignment.scheduleTemplateId,
            startTimeMinutes: assignment.startTimeMinutes,
            endTimeMinutes: assignment.endTimeMinutes,
            costCenterId: assignment.costCenterId,
            workZoneId: assignment.workZoneId,
            breakMinutes: assignment.breakMinutes,
            customRole: assignment.customRole,
            notes: assignment.notes,
            status: "DRAFT",
            publishedAt: null,
          },
          create: {
            orgId,
            employeeId: assignment.employeeId,
            date: targetDate,
            scheduleTemplateId: assignment.scheduleTemplateId,
            startTimeMinutes: assignment.startTimeMinutes,
            endTimeMinutes: assignment.endTimeMinutes,
            costCenterId: assignment.costCenterId,
            workZoneId: assignment.workZoneId,
            breakMinutes: assignment.breakMinutes,
            customRole: assignment.customRole,
            notes: assignment.notes,
            status: "DRAFT",
            publishedAt: null,
          },
        }),
      );
    }

    if (operations.length === 0) {
      return { success: true, data: { copied: 0, skipped } };
    }

    const results = await prisma.$transaction(operations);

    // Ajustar el conteo si hubo operación de borrado (el primer resultado es el deleteMany)
    const copiedCount = filters?.shouldOverwrite ? results.length - 1 : results.length;

    return {
      success: true,
      data: { copied: copiedCount, skipped },
      ...(validationConflicts.length > 0 ? { validation: { conflicts: validationConflicts } } : {}),
    };
  } catch (error) {
    console.error("Error copying manual assignments:", error);
    return { success: false, error: "Error al copiar turnos" };
  }
}

/**
 * Restaura un conjunto de turnos (Para funcionalidad Deshacer)
 * Primero limpia el rango de fechas afectado y luego recrea los turnos.
 */
export async function restoreManualShiftAssignments(shifts: any[]): Promise<ActionResponse> {
  try {
    const { orgId } = await requireOrg();

    if (shifts.length === 0) return { success: true };

    // Identificar rango de fechas para limpiar antes de restaurar
    const dates = shifts.map((s) => new Date(s.date)).sort((a, b) => a.getTime() - b.getTime());
    const startDate = dates[0];
    const endDate = dates[dates.length - 1];

    // Normalizar límites
    const start = getRangeBoundary(startDate);
    const end = getRangeBoundary(endDate, true);

    await prisma.$transaction(async (tx) => {
      // 1. Limpiar el rango
      await tx.manualShiftAssignment.deleteMany({
        where: {
          orgId,
          date: { gte: start, lte: end },
        },
      });

      // 2. Recrear los turnos
      for (const shift of shifts) {
        // Convertir string dates a Date objects si es necesario
        const shiftDate = typeof shift.date === "string" ? new Date(shift.date) : shift.date;
        const normalizedDate = normalizeAssignmentDate(shiftDate);

        await tx.manualShiftAssignment.create({
          data: {
            orgId,
            employeeId: shift.employeeId,
            date: normalizedDate,
            startTimeMinutes: shift.startTimeMinutes,
            endTimeMinutes: shift.endTimeMinutes,
            scheduleTemplateId: shift.scheduleTemplateId,
            costCenterId: shift.costCenterId,
            workZoneId: shift.workZoneId,
            breakMinutes: shift.breakMinutes,
            customRole: shift.customRole,
            notes: shift.notes,
            status: shift.status === "PUBLISHED" ? "PUBLISHED" : "DRAFT", // Mantener estado original si es posible
            publishedAt: shift.publishedAt ? new Date(shift.publishedAt) : null,
          },
        });
      }
    });

    return { success: true };
  } catch (error) {
    console.error("Error restoring assignments:", error);
    return { success: false, error: "Error al restaurar turnos" };
  }
}

export async function publishManualShiftAssignments(
  dateFrom: Date,
  dateTo: Date,
  filters?: ManualShiftFilters,
): Promise<ActionResponse<{ published: number }>> {
  try {
    const { orgId } = await requireOrg();
    const start = getRangeBoundary(dateFrom);
    const end = getRangeBoundary(dateTo, true);

    const where = buildManualAssignmentWhere(orgId, start, end, {
      employeeIds: filters?.employeeIds,
      costCenterId: filters?.costCenterId,
      workZoneId: filters?.workZoneId,
      statuses: filters?.statuses ?? ["DRAFT"],
    });

    const assignments = await prisma.manualShiftAssignment.findMany({
      where,
      select: {
        id: true,
<<<<<<< HEAD
        employee: {
          select: {
            userId: true,
          },
        },
      },
    });

=======
        employee: { select: { userId: true } },
      },
    });
>>>>>>> 63cd7b4b
    if (assignments.length === 0) {
      return { success: true, data: { published: 0 } };
    }

    const now = new Date();
    await prisma.manualShiftAssignment.updateMany({
      where: { id: { in: assignments.map((a) => a.id) } },
      data: { status: "PUBLISHED", publishedAt: now },
    });

    // Notificar a los empleados afectados
    const userIdsToNotify = new Set<string>();
    assignments.forEach((a) => {
      if (a.employee?.userId) {
        userIdsToNotify.add(a.employee.userId);
      }
    });

    if (userIdsToNotify.size > 0) {
<<<<<<< HEAD
      // Usamos SYSTEM_ANNOUNCEMENT como fallback ya que no hay un tipo específico para turnos aún
=======
>>>>>>> 63cd7b4b
      await prisma.ptoNotification.createMany({
        data: Array.from(userIdsToNotify).map((userId) => ({
          type: "SYSTEM_ANNOUNCEMENT",
          title: "Nuevos turnos publicados",
<<<<<<< HEAD
          message: `Se han publicado nuevos turnos para la semana del ${dateFrom.toLocaleDateString("es-ES")}.`,
=======
          message: `Se han publicado nuevos turnos para ti. Revisa tu calendario de turnos.`,
>>>>>>> 63cd7b4b
          userId,
          orgId,
          isRead: false,
        })),
      });
    }

    return { success: true, data: { published: assignments.length } };
  } catch (error) {
    console.error("Error publishing manual assignments:", error);
    return { success: false, error: "Error al publicar turnos" };
  }
}

export async function deleteMultipleManualShiftAssignments(ids: string[]): Promise<number> {
  try {
    const { orgId } = await requireOrg();
    const result = await prisma.manualShiftAssignment.deleteMany({
      where: { id: { in: ids }, orgId },
    });

    return result.count;
  } catch (error) {
    console.error("Error deleting manual assignments:", error);
    return 0;
  }
}

// ============================================================================
// Plantillas manuales de turnos (ShiftTemplate UI)
// ============================================================================

interface ManualShiftTemplateInput {
  name: string;
  description?: string;
  pattern: string[];
  shiftDurationMinutes: number;
  color?: string;
  isActive?: boolean;
}

interface ApplyManualShiftTemplateInput {
  templateId: string;
  employeeIds: string[];
  dateFrom: Date;
  dateTo: Date;
  costCenterId: string;
  workZoneId?: string;
  initialGroup?: number;
}

export async function getManualShiftTemplates() {
  try {
    const { orgId } = await requireOrg();
    return await prisma.manualShiftTemplate.findMany({
      where: { orgId },
      orderBy: { name: "asc" },
    });
  } catch (error) {
    console.error("Error getting manual shift templates:", error);
    return [];
  }
}

export async function createManualShiftTemplate(data: ManualShiftTemplateInput) {
  try {
    const { orgId } = await requireOrg();
    const template = await prisma.manualShiftTemplate.create({
      data: {
        orgId,
        name: data.name,
        description: data.description,
        pattern: data.pattern,
        shiftDurationMinutes: data.shiftDurationMinutes,
        color: data.color,
        isActive: data.isActive ?? true,
      },
    });

    return template;
  } catch (error) {
    console.error("Error creating manual shift template:", error);
    throw new Error("Error al crear plantilla manual");
  }
}

export async function updateManualShiftTemplate(id: string, data: Partial<ManualShiftTemplateInput>) {
  try {
    const { orgId } = await requireOrg();
    const template = await prisma.manualShiftTemplate.update({
      where: { id, orgId },
      data: {
        name: data.name,
        description: data.description,
        pattern: data.pattern,
        shiftDurationMinutes: data.shiftDurationMinutes,
        color: data.color,
        isActive: data.isActive,
      },
    });

    return template;
  } catch (error) {
    console.error("Error updating manual shift template:", error);
    throw new Error("Error al actualizar plantilla manual");
  }
}

export async function deleteManualShiftTemplate(id: string) {
  try {
    const { orgId } = await requireOrg();
    await prisma.manualShiftTemplate.delete({ where: { id, orgId } });
    return { success: true };
  } catch (error) {
    console.error("Error deleting manual shift template:", error);
    return { success: false, error: "Error al eliminar plantilla" };
  }
}

export async function applyManualShiftTemplate(input: ApplyManualShiftTemplateInput) {
  try {
    const { orgId } = await requireOrg();
    const { minRestMinutes } = await getOrgShiftValidationConfig(orgId);
    const template = await prisma.manualShiftTemplate.findUnique({
      where: { id: input.templateId, orgId },
    });

    if (!template) {
      return { success: false, error: "Plantilla no encontrada" };
    }

    if (template.pattern.length === 0) {
      return { success: false, error: "La plantilla no tiene patrón definido" };
    }

    if (input.employeeIds.length === 0) {
      return { success: false, error: "Debes seleccionar al menos un empleado" };
    }

    const operations: Array<ReturnType<typeof prisma.manualShiftAssignment.upsert>> = [];
    const totalDays = differenceInDays(input.dateTo, input.dateFrom) + 1;
    const offset = input.initialGroup ?? 0;
    let skipped = 0;
    const validationConflicts: ScheduleValidationConflict[] = [];

    for (let dayIndex = 0; dayIndex < totalDays; dayIndex++) {
      const patternIndex = (dayIndex + offset) % template.pattern.length;
      const shiftType = template.pattern[patternIndex];
      const window = getShiftTypeWindow(shiftType, template.shiftDurationMinutes);

      if (!window) {
        continue;
      }

      const targetDate = normalizeAssignmentDate(addDays(input.dateFrom, dayIndex));

      for (const employeeId of input.employeeIds) {
        const conflicts = await validateManualAssignmentInput({
          orgId,
          employeeId,
          date: targetDate,
          startTimeMinutes: window.startMinutes,
          endTimeMinutes: window.endMinutes,
          scheduleTemplateId: null,
          minRestMinutes,
        });

        if (conflicts.some((conflict) => conflict.severity === "error")) {
          skipped += 1;
          validationConflicts.push(...conflicts);
          continue;
        }

        operations.push(
          prisma.manualShiftAssignment.upsert({
            where: {
              employeeId_date: {
                employeeId,
                date: targetDate,
              },
            },
            update: {
              scheduleTemplateId: null,
              startTimeMinutes: window.startMinutes,
              endTimeMinutes: window.endMinutes,
              costCenterId: input.costCenterId,
              workZoneId: input.workZoneId,
              breakMinutes: 0,
              customRole: `${template.name} (${shiftType})`,
              notes: template.description,
              status: "DRAFT",
              publishedAt: null,
            },
            create: {
              orgId,
              employeeId,
              date: targetDate,
              scheduleTemplateId: null,
              startTimeMinutes: window.startMinutes,
              endTimeMinutes: window.endMinutes,
              costCenterId: input.costCenterId,
              workZoneId: input.workZoneId,
              breakMinutes: 0,
              customRole: `${template.name} (${shiftType})`,
              notes: template.description,
              status: "DRAFT",
              publishedAt: null,
            },
          }),
        );
      }
    }

    if (operations.length === 0) {
      return {
        success: true,
        created: 0,
        skipped,
        conflicts: validationConflicts,
      };
    }

    await prisma.$transaction(operations);
    return {
      success: true,
      created: operations.length,
      skipped,
      conflicts: validationConflicts,
    };
  } catch (error) {
    console.error("Error applying manual shift template:", error);
    return { success: false, error: "Error al aplicar plantilla manual" };
  }
}

function getShiftTypeWindow(shiftType: string, durationMinutes: number) {
  if (shiftType === "off") {
    return null;
  }

  const starts: Record<string, number> = {
    morning: 8 * 60,
    afternoon: 16 * 60,
    night: 0,
    saturday: 9 * 60,
    sunday: 9 * 60,
    custom: 8 * 60,
  };

  const startMinutes = starts[shiftType] ?? 8 * 60;
  const endMinutes = (startMinutes + durationMinutes) % (24 * 60);

  return {
    startMinutes,
    endMinutes,
  };
}
// ============================================================================
// GESTIÓN DE ZONAS (ÁREAS)
// ============================================================================

export async function getWorkZones(costCenterId?: string) {
  try {
    const { orgId } = await requireOrg();

    const zones = await prisma.workZone.findMany({
      where: {
        orgId,
        ...(costCenterId ? { costCenterId } : {}),
      },
      orderBy: { name: "asc" },
    });

    return zones;
  } catch (error) {
    console.error("Error fetching zones:", error);
    return [];
  }
}

export async function createWorkZone(data: { name: string; costCenterId: string; requiredCoverage?: any }) {
  try {
    const { orgId } = await requireOrg();

    const zone = await prisma.workZone.create({
      data: {
        orgId,
        name: data.name,
        costCenterId: data.costCenterId,
        requiredCoverage: data.requiredCoverage ?? {},
      },
    });

    return zone;
  } catch (error) {
    console.error("Error creating zone:", error);
    throw new Error("Error creating zone");
  }
}

export async function updateWorkZone(
  id: string,
  data: {
    name?: string;
    isActive?: boolean;
    requiredCoverage?: any;
  },
) {
  try {
    const { orgId } = await requireOrg();

    const zone = await prisma.workZone.update({
      where: { id, orgId },
      data: {
        ...(data.name && { name: data.name }),
        ...(data.isActive !== undefined && { isActive: data.isActive }),
        ...(data.requiredCoverage && { requiredCoverage: data.requiredCoverage }),
      },
    });

    return zone;
  } catch (error) {
    console.error("Error updating zone:", error);
    throw new Error("Error updating zone");
  }
}

export async function deleteWorkZone(id: string) {
  try {
    const { orgId } = await requireOrg();

    await prisma.workZone.delete({
      where: { id, orgId },
    });

    return { success: true };
  } catch (error) {
    console.error("Error deleting zone:", error);
    return { success: false, error: "Error deleting zone" };
  }
}

// ============================================================================
// UTILIDADES DE BÚSQUEDA
// ============================================================================

/**
 * Busca empleados para autocompletado (nombre, email, puesto)
 */
export async function searchEmployees(term: string) {
  try {
    const { orgId } = await requireOrg();

    if (!term || term.length < 2) return [];

    const employees = await prisma.employee.findMany({
      where: {
        orgId,
        active: true,
        OR: [
          { firstName: { contains: term, mode: "insensitive" } },
          { lastName: { contains: term, mode: "insensitive" } },
          { email: { contains: term, mode: "insensitive" } },
        ],
      },
      take: 20,
      select: {
        id: true,
        firstName: true,
        lastName: true,
        email: true,
        photoUrl: true, // Si existe en el modelo
        employmentContracts: {
          where: { active: true },
          take: 1,
          orderBy: { startDate: "desc" },
          select: {
            position: { select: { title: true } },
            department: { select: { name: true } },
            weeklyHours: true,
          },
        },
      },
    });

    return employees.map((emp) => ({
      id: emp.id,
      fullName: `${emp.firstName} ${emp.lastName}`,
      email: emp.email,
      position: emp.employmentContracts[0]?.position?.title,
      department: emp.employmentContracts[0]?.department?.name,
      weeklyHours: emp.employmentContracts[0]?.weeklyHours?.toString(),
      avatar: emp.photoUrl,
    }));
  } catch (error) {
    console.error("Error searching employees:", error);
    return [];
  }
}

export async function getShiftEmployeesPaginated(
  page: number = 1,
  pageSize: number = 20,
  filters?: {
    costCenterId?: string;
    query?: string;
  },
) {
  try {
    const { orgId } = await requireOrg();
    const skip = (page - 1) * pageSize;

    const where: any = {
      orgId,
      active: true,
      ...(filters?.query && {
        OR: [
          { firstName: { contains: filters.query, mode: "insensitive" } },
          { lastName: { contains: filters.query, mode: "insensitive" } },
        ],
      }),
      ...(filters?.costCenterId && {
        employmentContracts: {
          some: {
            active: true,
            costCenterId: filters.costCenterId,
            workScheduleType: "SHIFT",
          },
        },
      }),
      // Si no hay filtro de costCenter, igual debemos filtrar por tipo de horario
      ...(!filters?.costCenterId && {
        employmentContracts: {
          some: {
            active: true,
            workScheduleType: "SHIFT",
          },
        },
      }),
    };

    const [employees, total] = await prisma.$transaction([
      prisma.employee.findMany({
        where,
        skip,
        take: pageSize,
        orderBy: { lastName: "asc" },
        include: {
          employmentContracts: {
            where: { active: true, workScheduleType: "SHIFT" }, // Asegurar que traemos el contrato correcto
            take: 1,
            orderBy: { startDate: "desc" },
            include: {
              costCenter: { select: { id: true, name: true } },
              position: { select: { title: true } },
            },
          },
        },
      }),
      prisma.employee.count({ where }),
    ]);

    return {
      data: employees.map((emp) => ({
        id: emp.id,
        firstName: emp.firstName,
        lastName: emp.lastName,
        email: emp.email,
        employeeNumber: emp.employeeNumber,
        position: emp.employmentContracts[0]?.position?.title,
        contractHours: Number(emp.employmentContracts[0]?.weeklyHours || 40),
        costCenterId: emp.employmentContracts[0]?.costCenterId,
        costCenterName: emp.employmentContracts[0]?.costCenter?.name,
        usesShiftSystem: true, // TODO: Add field to DB
        absences: [], // TODO: Populate if needed
      })),
      metadata: {
        total,
        page,
        pageSize,
        totalPages: Math.ceil(total / pageSize),
      },
    };
  } catch (error) {
    console.error("Error fetching paginated employees:", error);
    return { data: [], metadata: { total: 0, page: 1, pageSize, totalPages: 0 } };
  }
}<|MERGE_RESOLUTION|>--- conflicted
+++ resolved
@@ -2727,20 +2727,9 @@
       where,
       select: {
         id: true,
-<<<<<<< HEAD
-        employee: {
-          select: {
-            userId: true,
-          },
-        },
-      },
-    });
-
-=======
         employee: { select: { userId: true } },
       },
     });
->>>>>>> 63cd7b4b
     if (assignments.length === 0) {
       return { success: true, data: { published: 0 } };
     }
@@ -2760,19 +2749,11 @@
     });
 
     if (userIdsToNotify.size > 0) {
-<<<<<<< HEAD
-      // Usamos SYSTEM_ANNOUNCEMENT como fallback ya que no hay un tipo específico para turnos aún
-=======
->>>>>>> 63cd7b4b
       await prisma.ptoNotification.createMany({
         data: Array.from(userIdsToNotify).map((userId) => ({
           type: "SYSTEM_ANNOUNCEMENT",
           title: "Nuevos turnos publicados",
-<<<<<<< HEAD
-          message: `Se han publicado nuevos turnos para la semana del ${dateFrom.toLocaleDateString("es-ES")}.`,
-=======
           message: `Se han publicado nuevos turnos para ti. Revisa tu calendario de turnos.`,
->>>>>>> 63cd7b4b
           userId,
           orgId,
           isRead: false,
